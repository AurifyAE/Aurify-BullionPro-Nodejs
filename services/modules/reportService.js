import mongoose from "mongoose";
import Registry from "../../models/modules/Registry.js";

import moment from "moment";
import { log } from "console";
import Inventory from "../../models/modules/inventory.js";
import Account from "../../models/modules/AccountType.js";
import InventoryLog from "../../models/modules/InventoryLog.js";
const { ObjectId } = mongoose.Types;
// ReportService class to handle stock ledger and movement reports
export class ReportService {
  async getReportsData(filters) {

    try {
      // Validate and format input filters
      const validatedFilters = this.validateFilters(filters);

      // Construct MongoDB aggregation pipeline
      const pipeline = this.buildStockLedgerPipeline(validatedFilters);

      // Execute aggregation query
      const reportData = await Registry.aggregate(pipeline);

      // Format the retrieved data for response
      const formattedData = this.formatReportData(reportData, validatedFilters);

      return {
        success: true,
        data: reportData,
        filters: validatedFilters,
        totalRecords: reportData.length,
      };
    } catch (error) {
      throw new Error(
        `Failed to generate metal stock ledger report: ${error.message}`
      );
    }
  }

  async getAccountStatementReports(filters) {
    try {

      // Validate and format input filters
      const validatedFilters = this.validateFilters(filters);

      // Construct MongoDB aggregation pipeline
      const pipeline = this.buildAccountStatementPipeline(validatedFilters);

      // Execute aggregation query
      const reportData = await Registry.aggregate(pipeline);

      // Format the retrieved data for response
      const formattedData = this.formatReportData(reportData, validatedFilters);

      return {
        success: true,
        data: reportData,
        filters: validatedFilters,
        totalRecords: reportData.length,
      };
    } catch (error) {
      throw new Error(
        `Failed to generate metal stock ledger report: ${error.message}`
      );
    }
  }


  async getStockAnalysis(filters) {
    try {
      // Validate and format input filters
      const validatedFilters = this.validateFilters(filters);

      // Construct MongoDB aggregation pipeline
      const pipeline = this.buildStockAnalysis(validatedFilters);

      // Execute aggregation query
      const reportData = await Registry.aggregate(pipeline);

      // Format the retrieved data for response
      const formattedData = this.formatReportData(reportData, validatedFilters);

      return {
        success: false,
        data: reportData,
        filters: validatedFilters,
        totalRecords: reportData.length,
      };
    } catch (error) {
      throw new Error(
        `Failed to generate metal stock ledger report: ${error.message}`
      );
    }
  }

  async getSalesAnalysis(filters) {
    try {
      // Validate and format input filters
      const validatedFilters = this.saleValidateFilters(filters);

      // Execute aggregation query for taking sales and purchase
      const salesPipeline = this.buildSalesAnalysis(validatedFilters);
      const purchasePipeline = this.buildSalesAnalysisPurchase();

      // Execute aggregation query
      const salesReport = await Registry.aggregate(salesPipeline).exec();
      const purchaseReport = await Registry.aggregate(purchasePipeline).exec();


      // Calculate sales analysis
      const reportData = this.calculateSalesAnalysis(salesReport, purchaseReport);

      return {
        success: true,
        message: "Sales analysis report generated successfully",
        data: reportData,
        totalRecords: reportData.transactions ? reportData.transactions.length : 0,
      };
    } catch (error) {
      throw new Error(`Failed to generate sales analysis report: ${error.message}`);
    }
  }
  async getPurchaseMetalReport(filters) {
    try {
      // Validate and format input filters
      const validatedFilters = this.validateFilters(filters);

      // Construct MongoDB aggregation pipeline
      const pipeline = this.buildStockLedgerPipeline(validatedFilters);

      // Execute aggregation query
      const reportData = await Registry.aggregate(pipeline);

      // Format the retrieved data for response
      const formattedData = this.formatReportData(reportData, validatedFilters);

      return {
        success: true,
        data: formattedData,
        filters: validatedFilters,
        totalRecords: reportData.length,
      };
    } catch (error) {
      throw new Error(
        `Failed to generate metal stock ledger report: ${error.message}`
      );
    }
  }

  async getMetalStockLedgerReport(filters) {
    try {
      // Validate and format input filters
      const validatedFilters = this.validateFilters(filters);

      // Construct MongoDB aggregation pipeline
      const pipeline = this.buildStockLedgerPipeline(validatedFilters);

      // Execute aggregation query
      const reportData = await Registry.aggregate(pipeline);

      // Format the retrieved data for response
      const formattedData = this.formatReportData(reportData, validatedFilters);

      return {
        success: true,
        data: formattedData,
        filters: validatedFilters,
        totalRecords: reportData.length,
      };
    } catch (error) {
      throw new Error(
        `Failed to generate metal stock ledger report: ${error.message}`
      );
    }
  }

  async getStockMovementReport(filters) {
    try {
      // Validate and format input filters
      const validatedFilters = this.validateFilters(filters);

      // Construct MongoDB aggregation pipeline
      const pipeline = this.buildStockMovementPipeline(validatedFilters);

      // Execute aggregation query
      const reportData = await InventoryLog.aggregate(pipeline);

      // Format the retrieved data for response
      const formattedData = this.formatReportData(reportData, validatedFilters);

      return {
        success: true,
        data: reportData,
        filters: validatedFilters,
        totalRecords: reportData.length,
      };
    } catch (error) {
      throw new Error(
        `Failed to generate stock movement report: ${error.message}`
      );
    }
  }

  async getStockBalanceReport(filters) {
    try {
      // Validate and format input filters
      const validatedFilters = this.validateFilters(filters, true);

      // Construct MongoDB aggregation pipeline
      const pipeline = this.buildStockPipeline(validatedFilters);

      // Execute aggregation query
      const reportData = await InventoryLog.aggregate(pipeline);

      // Format the retrieved data for response
      const formattedData = this.formatReportData(reportData, validatedFilters);

      return {
        success: true,
        data: reportData,
        filters: validatedFilters,
        totalRecords: reportData.length,
      };
    } catch (error) {
      throw new Error(
        `Failed to generate metal stock ledger report: ${error.message}`
      );
    }
  }

  async getTransactionSummary(filters) {
    try {
      // Validate and format input filters
      const validatedFilters = this.validateFilters(filters);

      // Construct MongoDB aggregation pipeline
      const pipeline = this.buildTransactionSummaryPipeline(validatedFilters);


      // Execute aggregation query
      const reportData = await Registry.aggregate(pipeline);

      // Format the retrieved data for response
      const formattedData = this.formatReportData(reportData, validatedFilters);

      return {
        success: true,
        data: reportData,
        filters: validatedFilters,
        totalRecords: reportData.length,
      };
    } catch (error) {
      throw new Error(
        `Failed to generate metal stock ledger report: ${error.message}`
      );
    }
  }

  async getOwnStockReport(filters) {
    try {
      // 1. Validate and normalize filters
      const validatedFilters = this.validateFilters(filters);

      // 2. Construct aggregation pipelines
      const stockPipeline = this.OwnStockPipeLine(validatedFilters);

      let openingDate = null;
      let getOpeningBalance = { opening: 0, purityDifference: 100, netPurchase: 0 };
      if (!filters.excludeOpening) {
        openingDate = filters.fromDate;
        getOpeningBalance = await this.getOpeningBalance(openingDate, validatedFilters);
      }

      const receivablesPayablesPipeline = this.getReceivablesAndPayables();

      // 3. Run both aggregations in parallel
      const [reportData, receivablesAndPayables] = await Promise.all([
        Registry.aggregate(stockPipeline),
        Account.aggregate(receivablesPayablesPipeline),
      ]);

     

      // 4. Format the output
      const formatted = this.formatedOwnStock(reportData, receivablesAndPayables, getOpeningBalance);

      // 5. Return structured response
      return {
        success: true,
        data: formatted,
        totalRecords: reportData.length,
      };
    } catch (error) {
      console.error("Error generating stock by stockCode report:", error);
      throw new Error(`Failed to generate stock report: ${error.message}`);
    }
  }



  async getMetalFixingReports(filters) {
    try {

      // Validate and format input filters
      const validatedFilters = this.validateFilters(filters);

      // Construct MongoDB aggregation pipeline
      const pipeline = this.metalFxingPipeLine(validatedFilters);

      // Execute aggregation query
      const reportData = await Registry.aggregate(pipeline);

      // Format the retrieved data for response
      const formattedData = this.formatReportData(reportData, validatedFilters);

      return {
        success: true,
        data: reportData,
        filters: validatedFilters,
        totalRecords: reportData.length,
      };
    } catch (error) {
      throw new Error(
        `Failed to generate metal stock ledger report: ${error.message}`
      );
    }
  }


  validateFilters(filters = {}, isStock = false) {
    // Provide default empty object if filters is undefined or null
    const {
      type,
      fromDate,
      discount,
      toDate,
      asOnDate,
      transactionType,
      division = [],
      voucher = [],
      stock = [],
      karat = [],
      accountType = [],
      grossWeight = false,
      pureWeight = false,
      showPcs = false,
      showMoved = false,
      showNetMovement = false,
      showMetalValue = false,
      showPurchaseSales = false,
      showPicture = false,
      showVatReports = false,
      showSummaryOnly = false,
      showWastage = false,
      withoutSap = false,
      showRfnDetails = false,
      showRetails = false,
      showCostIn = false,
      groupBy = [],
      costFilter,
      groupByRange = {
        stockCode: [],
        categoryCode: [],
        karat: [],
        type: [],
        supplier: [],
        purchaseRef: [],
      },
      costCenter,
    } = filters;

    // Initialize dates
    let startDate = null;
    let endDate = null;
    let asOnDateParsed = null;

    if (fromDate) startDate = moment(fromDate).startOf("day").toDate();
    if (toDate) endDate = moment(toDate).endOf("day").toDate();
    if (asOnDate) asOnDateParsed = moment(asOnDate).endOf("day").toDate();
    
    if (startDate && endDate && startDate > endDate) {
      throw new Error("From date cannot be greater than to date");
    }

    const formatObjectIds = (arr) =>
      arr
        .filter((id) => mongoose.Types.ObjectId.isValid(id))
        .map((id) => new mongoose.Types.ObjectId(id));

    const result = {
      division: formatObjectIds(division),
      voucher,
      stock: formatObjectIds(stock),
      karat: formatObjectIds(karat),
      accountType: formatObjectIds(accountType),
      groupBy,
      type,
      grossWeight,
      pureWeight,
      showPcs,
      showMoved,
      showNetMovement,
      showMetalValue,
      showPurchaseSales,
      showPicture,
      showVatReports,
      showSummaryOnly,
      showWastage,
      withoutSap,
      showRfnDetails,
      showRetails,
      showCostIn,
      costCenter,
      discount,
      costFilter,
    };

    if (startDate) result.startDate = startDate;
    if (endDate) result.endDate = endDate;
    if (asOnDateParsed) result.asOnDate = asOnDateParsed;
    if (transactionType) result.transactionType = transactionType;

    // Conditionally add groupByRange if it has any non-empty array
    const hasGroupByRangeValues = Object.values(groupByRange).some(
      (arr) => Array.isArray(arr) && arr.length > 0
    );

    if (isStock) {
      if (hasGroupByRangeValues) {
        const formattedGroupByRange = {};
        for (const [key, value] of Object.entries(groupByRange)) {
          if (["karat", "categoryCode", "supplier", "type", "brand", "size", "color"].includes(key)) {
            formattedGroupByRange[key] = formatObjectIds(value);
          } else {
            formattedGroupByRange[key] = value;
          }
        }
        result.groupByRange = formattedGroupByRange;
      }
    } else {
      if (hasGroupByRangeValues) {
        const formattedGroupByRange = {};
        for (const [key, value] of Object.entries(groupByRange)) {
          formattedGroupByRange[key] = formatObjectIds(value);
        }
        result.groupByRange = formattedGroupByRange;
      }
    }

    return result;
  }

  saleValidateFilters(filters) {

    if (!filters.fromDate || !filters.toDate) {
      throw new Error("From date and to date are required");
    }

    // Convert and normalize using moment
    const startDate = moment(filters.fromDate).startOf("day").toDate(); // 00:00:00
    const endDate = moment(filters.toDate).endOf("day").toDate();       // 23:59:59.999

    // Validate range
    if (startDate > endDate) {
      throw new Error("From date cannot be greater than to date");
    }

    return {
      ...filters,
      fromDate: startDate.toISOString(),
      toDate: endDate.toISOString(),
      groupBy: filters.groupBy || ["stockCode"],
      groupByRange: {
        stockCode: filters.groupByRange?.stockCode || [],
        categoryCode: filters.groupByRange?.categoryCode || [],
        karat: filters.groupByRange?.karat || [],
        type: filters.groupByRange?.type || [],
        size: filters.groupByRange?.size || [],
        color: filters.groupByRange?.color || [],
        brand: filters.groupByRange?.brand || [],
      },
    };
  }

  buildStockLedgerPipeline(filters) {
    const pipeline = [];

    // Step 1: Match base records
    const matchConditions = {
      isActive: true,
      $or: [
        { metalTransactionId: { $exists: true, $ne: null } },
        { EntryTransactionId: { $exists: true, $ne: null } },
        { InventoryLogID: { $exists: true, $ne: null } },
      ],
    };

    // Type filter
    if (filters.type) {
      matchConditions.type = filters.type;
    }

    // Date filter
    if (filters.startDate || filters.endDate) {
      matchConditions.transactionDate = {};
      if (filters.startDate) {
        matchConditions.transactionDate.$gte = new Date(filters.startDate);
      }
      if (filters.endDate) {
        matchConditions.transactionDate.$lte = new Date(filters.endDate);
      }
    }

    pipeline.push({ $match: matchConditions });

    // Voucher prefix filter
    if (filters.voucher?.length > 0) {
      const regexFilters = filters.voucher.map((prefix) => ({
        reference: { $regex: `^${prefix}\\d+$`, $options: "i" },
      }));
      pipeline.push({ $match: { $or: regexFilters } });
    }

    // Step 2: Lookup related documents
    pipeline.push(
      {
        $lookup: {
          from: "metaltransactions",
          localField: "metalTransactionId",
          foreignField: "_id",
          as: "metalTransaction",
        },
      },
      {
        $lookup: {
          from: "entries",
          localField: "EntryTransactionId",
          foreignField: "_id",
          as: "entryInfo",
        },
      },
      {
        $lookup: {
          from: "inventorylogs",
          localField: "InventoryLogID",
          foreignField: "_id",
          as: "inventory",
        },
      }
    );

    // Step 3: Unwind (preserveNull for optional lookups)
    pipeline.push(
      { $unwind: { path: "$metalTransaction", preserveNullAndEmptyArrays: true } },
      { $unwind: { path: "$entryInfo", preserveNullAndEmptyArrays: true } },
      { $unwind: { path: "$inventory", preserveNullAndEmptyArrays: true } }
    );

    // Step 4: Normalize transactionData, partyCode, and voucher
    pipeline.push({
      $addFields: {
        transactionData: {
          $cond: [
            { $ifNull: ["$metalTransaction", false] },
            "$metalTransaction",
            {
              $cond: [
                { $ifNull: ["$entryInfo", false] },
                "$entryInfo",
                "$inventory",
              ],
            },
          ],
        },
        partyCode: {
          $ifNull: ["$metalTransaction.partyCode", "$entryInfo.party"],
        },
        voucher: {
          $ifNull: [
            "$metalTransaction.voucherNumber",
            { $ifNull: ["$entryInfo.voucherCode", "$inventory.voucherCode"] },
          ],
        },
      },
    });

    // Step 5: Normalize stockItems for all sources
    pipeline.push({
      $addFields: {
        "transactionData.stockItems": {
          $cond: [
            {
              $gt: [
                { $size: { $ifNull: ["$transactionData.stockItems", []] } },
                0,
              ],
            },
            "$transactionData.stockItems",
            {
              $cond: [
                { $gt: [{ $size: { $ifNull: ["$transactionData.stocks", []] } }, 0] },
                "$transactionData.stocks",
                [
                  {
                    stockCode: "$inventory.stockCode",
                    grossWeight: "$inventory.grossWeight",
                    alternateAmount: 0,
                  },
                ],
              ],
            },
          ],
        },
      },
    });

    // Step 6: Lookup party account
    pipeline.push({
      $lookup: {
        from: "accounts",
        localField: "partyCode",
        foreignField: "_id",
        as: "partyAccount",
      },
    });

    // Step 7: Add partyName
    pipeline.push({
      $addFields: {
        partyName: {
          $ifNull: [{ $arrayElemAt: ["$partyAccount.customerName", 0] }, "N/A"],
        },
      },
    });

    // Step 8: Unwind stockItems
    pipeline.push({
      $unwind: {
        path: "$transactionData.stockItems",
        preserveNullAndEmptyArrays: false,
      },
    });

    // Step 9: Normalize stockCode for lookup
    pipeline.push({
      $addFields: {
        stockCodeToLookup: {
          $ifNull: [
            "$transactionData.stockItems.stockCode",
            {
              $ifNull: [
                "$transactionData.stockItems.stock",
                "$inventory.stockCode",
              ],
            },
          ],
        },
      },
    });

    // Step 10: Lookup stock details
    pipeline.push(
      {
        $lookup: {
          from: "metalstocks",
          localField: "stockCodeToLookup",
          foreignField: "_id",
          as: "stockDetails",
        },
      },
      {
        $unwind: {
          path: "$stockDetails",
          preserveNullAndEmptyArrays: false,
        },
      }
    );

    // Step 11: Filters
    if (filters.accountType?.length > 0) {
      pipeline.push({
        $match: {
          "metalTransaction.partyCode": { $in: filters.accountType },
        },
      });
    }

    if (filters.stock?.length > 0) {
      pipeline.push({
        $match: {
          "stockDetails._id": { $in: filters.stock },
        },
      });
    }

    if (filters.karat?.length > 0) {
      pipeline.push({
        $match: {
          "stockDetails.karat": { $in: filters.karat },
        },
      });
    }

    if (filters.division?.length > 0) {
      pipeline.push({
        $match: {
          "stockDetails.metalType": { $in: filters.division },
        },
      });
    }

    // Step 12: Final projection
    pipeline.push({
      $project: {
        _id: 0,
        voucher: 1,
        transactionDate: 1,
        partyName: 1,
        stockCode: {
          $ifNull: ["$stockDetails.code", "$stockDetails.altCode"],
        },
        stockIn: "$debit",
        stockOut: "$credit",
        grossWeight: "$grossWeight",
        purity: "$purity",
        pureWeight: "$pureWeight",
        value: {
          $ifNull: [
            "$stockDetails.stockItems.itemTotal.baseAmount",
            {
              $ifNull: [
                "$transactionData.stockItems.alternateAmount",
                0,
              ],
            },
          ],
        },
        pcs: {
          $cond: {
            if: {
              $gt: [
                {
                  $ifNull: [
                    "$stockDetails.totalValue",
                    {
                      $ifNull: [
                        "$transactionData.stockItems.alternateAmount",
                        0,
                      ],
                    },
                  ],
                },
                0,
              ],
            },
            then: {
              $divide: [
                "$grossWeight",
                {
                  $ifNull: [
                    "$stockDetails.totalValue",
                    {
                      $ifNull: [
                        "$transactionData.stockItems.alternateAmount",
                        1,
                      ],
                    },
                  ],
                },
              ],
            },
            else: 0,
          },
        },
      },
    });

    // Step 13: Final sort
    pipeline.push({
      $sort: { transactionDate: -1 }
    });


    return pipeline;

  }

  buildAccountStatementPipeline(filters) {


    const goldTypes = ["PARTY_GOLD_BALANCE"];
    const cashTypes = ["PARTY_CASH_BALANCE", "MAKING_CHARGES", "PREMIUM", "DISCOUNT"];
    const pipeline = [];

    // --- Step 1: Initial Filtering ---
    const matchConditions = {
      isActive: true,
      $or: [
        { type: { $in: goldTypes } },
        { type: { $in: cashTypes } }
      ]
    };

    // Date filter
    if (filters.startDate || filters.endDate) {
      matchConditions.transactionDate = {};
      if (filters.startDate) {
        matchConditions.transactionDate.$gte = new Date(filters.startDate);
      }
      if (filters.endDate) {
        matchConditions.transactionDate.$lte = new Date(filters.endDate);
      }
    }

    // Lookup to get party names from accounts collection
    pipeline.push({
      $lookup: {
        from: "accounts",
        localField: "party",
        foreignField: "_id",
        as: "partyDetails"
      }
    });

    // Unwind the partyDetails array to de-normalize
    pipeline.push({
      $unwind: {
        path: "$partyDetails",
        preserveNullAndEmptyArrays: true
      }
    });
    // Voucher prefix filter
    // Voucher prefix filter
    if (filters.voucher?.length > 0) {
      const regexFilters = filters.voucher.map((v) => ({
        reference: { $regex: `^${v.prefix}\\d+$`, $options: "i" },
      }));
      pipeline.push({ $match: { $or: regexFilters } });
    }


    if (filters.accountType?.length > 0) {
      pipeline.push({
        $match: {
          "party": { $in: filters.accountType },
        },
      });
    }
    // Add party name and ID to the document
    pipeline.push({
      $addFields: {
        partyName: "$partyDetails.customerName",
        partyId: "$party",
        docDate: { $dateToString: { format: "%d/%m/%Y", date: "$transactionDate" } },
        docRef: "$reference",
        branch: "HO"
      }
    });

    // Party-wise filter (optional)
    if (filters.party) {
      matchConditions.party = filters.party;
    }

    pipeline.push({ $match: matchConditions });

    // Group by party to list transactions
    pipeline.push({
      $group: {
        _id: {
          partyId: "$partyId",
          partyName: "$partyName"
        },
        transactions: {
          $push: {
            docDate: "$docDate",
            docRef: "$docRef",
            branch: "$branch",
            particulars: "$description",
            cash: {
              debit: { $cond: [{ $in: ["$type", cashTypes] }, { $ifNull: ["$debit", 0] }, 0] },
              credit: { $cond: [{ $in: ["$type", cashTypes] }, { $ifNull: ["$credit", 0] }, 0] },
              balance: "$runningBalance"
            },
            goldInGMS: {
              debit: { $cond: [{ $in: ["$type", goldTypes] }, { $ifNull: ["$debit", 0] }, 0] },
              credit: { $cond: [{ $in: ["$type", goldTypes] }, { $ifNull: ["$credit", 0] }, 0] },
              balance: "$runningBalance"
            }
          }
        }
      }
    });

    // Project to format the output and add balance type
    pipeline.push({
      $project: {
        _id: 0,
        partyId: "$_id.partyId",
        partyName: "$_id.partyName",
        transactions: {
          $map: {
            input: "$transactions",
            as: "trans",
            in: {
              docDate: "$$trans.docDate",
              docRef: "$$trans.docRef",
              branch: "$$trans.branch",
              particulars: "$$trans.particulars",
              cash: {
                debit: "$$trans.cash.debit",
                credit: "$$trans.cash.credit",
                balance: {
                  $concat: [
                    { $toString: { $ifNull: ["$$trans.cash.balance", 0] } },
                    { $cond: [{ $gt: ["$$trans.cash.balance", 0] }, " CR", " DR"] }
                  ]
                }
              },
              goldInGMS: {
                debit: "$$trans.goldInGMS.debit",
                credit: "$$trans.goldInGMS.credit",
                balance: {
                  $concat: [
                    { $toString: { $ifNull: ["$$trans.goldInGMS.balance", 0] } },
                    { $cond: [{ $gt: ["$$trans.goldInGMS.balance", 0] }, " CR", " DR"] }
                  ]
                }
              }
            }
          }
        }
      }
    });

    return pipeline;
  }


  buildSalesAnalysis(filters) {

    const pipeline = [];
    const referenceRegex = [];

    // Step 1: Base match condition
    // const matchConditions = {
    //   isActive: true,
    // };

    if (filters.voucher && Array.isArray(filters.voucher) && filters.voucher.length > 0) {
      filters.voucher.forEach(({ prefix }) => {
        const pattern = /^[A-Z]+$/.test(prefix) ? `^${prefix}` : `^${prefix}\\d+`;
        referenceRegex.push({ reference: { $regex: pattern, $options: "i" } });
      });
    }
    const matchConditions = {
      isActive: true,
      $or: [
        ...referenceRegex,
        { reference: { $exists: false } },
      ],
    };


    // Step 2: Add date filters (optional startDate and endDate)
    if (filters.fromDate || filters.toDate) {
      matchConditions.transactionDate = {};
      if (filters.fromDate) {
        matchConditions.transactionDate.$gte = new Date(filters.fromDate);
      }
      if (filters.toDate) {
        matchConditions.transactionDate.$lte = new Date(filters.toDate);
      }
    }


    // Step 4: Include documents where metalTransactionId exists
    matchConditions.metalTransactionId = { $exists: true, $ne: null };

    // Step 5: Apply the initial match
    pipeline.push({ $match: matchConditions });

    // Step 6: Group by reference to select the first record
    pipeline.push({
      $group: {
        _id: "$reference",
        transactionId: { $first: "$transactionId" },
        metalTransactionId: { $first: "$metalTransactionId" },
        description: { $first: "$description" },
        transactionDate: { $first: "$transactionDate" },
      },
    });

    // Step 7: Project to restore fields for lookup
    pipeline.push({
      $project: {
        _id: 0,
        transactionId: 1,
        metalTransactionId: 1,
        reference: "$_id",
        description: 1,
        transactionDate: 1,
      },
    });

    // Step 8: Lookup metalTransaction data
    pipeline.push({
      $lookup: {
        from: "metaltransactions",
        localField: "metalTransactionId",
        foreignField: "_id",
        as: "metaltransactions",
      },
    });

    // Step 9: Unwind metaltransactions
    pipeline.push({
      $unwind: {
        path: "$metaltransactions",
        preserveNullAndEmptyArrays: false, // Only keep documents with valid metaltransactions
      },
    });

    // Step 10: Filter for sales transactions only
    pipeline.push({
      $match: {
        "metaltransactions.transactionType": "sale",
      },
    });

    // Step 11: Unwind stockItems from metaltransactions
    pipeline.push({
      $unwind: {
        path: "$metaltransactions.stockItems",
        preserveNullAndEmptyArrays: false, // Only keep documents with valid stockItems
      },
    });

    // Step 12: Lookup metalstocks for stock details
    pipeline.push({
      $lookup: {
        from: "metalstocks",
        localField: "metaltransactions.stockItems.stockCode",
        foreignField: "_id",
        as: "metaldetail",
      },
    });
    if (filters.groupByRange?.stockCode?.length > 0) {
      pipeline.push({
        $match: {
          "metaldetail._id": {
            $in: filters.groupByRange.stockCode.map(id => new ObjectId(id)),
          },
        },
      });
    }

    // Step 13: Unwind metaldetail
    pipeline.push({
      $unwind: {
        path: "$metaldetail",
        preserveNullAndEmptyArrays: true,
      },
    });

    // Step 14: Lookup karat details
    pipeline.push({
      $lookup: {
        from: "karatmasters",
        localField: "metaldetail.karat",
        foreignField: "_id",
        as: "karatDetails",
      },
    });

    // Step 15: Unwind karatDetails
    pipeline.push({
      $unwind: {
        path: "$karatDetails",
        preserveNullAndEmptyArrays: true,
      },
    });

    // Step 16: Lookup metal rate details
    pipeline.push({
      $lookup: {
        from: "metalratemasters",
        localField: "metaltransactions.stockItems.metalRate",
        foreignField: "_id",
        as: "metalRate",
      },
    });

    // Step 17: Unwind metalRate
    pipeline.push({
      $unwind: {
        path: "$metalRate",
        preserveNullAndEmptyArrays: true,
      },
    });


    // Step 18: Project the required fields
    pipeline.push({
      $project: {
        stockCode: "$metaltransactions.stockItems.stockCode",
        code: "$metaldetail.code",
        description: "$metaltransactions.stockItems.description",
        pcs: { $ifNull: ["$metaltransactions.stockItems.pieces", 0] },
        grossWeight: { $ifNull: ["$metaltransactions.stockItems.grossWeight", 0] },
        premium: { $ifNull: ["$metaltransactions.stockItems.premium.amount", 0] },
        makingCharge: { $ifNull: ["$metaltransactions.stockItems.makingCharges.amount", 0] },
        discount: { $literal: 0 }, // Explicitly set to 0
        purity: { $ifNull: ["$metaltransactions.stockItems.purity", 0] },
        pureWeight: { $ifNull: ["$metaltransactions.stockItems.pureWeight", 0] },
        totalAmount: {
          $ifNull: ["$metaltransactions.totalAmountSession.totalAmountAED", 0],
        },
        metalValue: { $ifNull: ["$metaltransactions.stockItems.metalRateRequirements.rate", 0] },
        _id: 0,
      },
    });

    // Step 19: Group by stockCode to consolidate transactions
    pipeline.push({
      $group: {
        _id: "$stockCode",
        description: { $first: "$description" }, // Take the first description
        code: { $first: "$code" }, // Take the first description
        pcs: { $sum: "$pcs" }, // Sum pieces
        grossWeight: { $sum: "$grossWeight" }, // Sum gross weight
        premium: { $sum: "$premium" }, // Sum premium
        makingCharge: { $sum: "$makingCharge" }, // Sum making charges
        discount: { $sum: "$discount" }, // Sum discount
        purity: { $first: "$purity" }, // Take the first purity
        pureWeight: { $sum: "$pureWeight" }, // Sum pure weight
        metalValue: { $sum: "$metalValue" }, // Sum metal value
        totalAmount: { $sum: "$totalAmount" }, // Sum total amount
      },
    });

    // Step 20: Project to format the transactions array
    pipeline.push({
      $project: {
        _id: 0,
        stockCode: "$_id", // Use the grouped _id as stockCode
        description: 1,
        code: 1,
        pcs: 1,
        grossWeight: 1,
        premium: 1,
        makingCharge: 1,
        discount: 1,
        purity: 1,
        pureWeight: 1,
        metalValue: 1,
        total: "$totalAmount",
      },
    });

    // Step 21: Group to calculate totals and collect transactions
    pipeline.push({
      $group: {
        _id: null,
        transactions: {
          $push: {
            stockCode: "$stockCode",
            description: "$description",
            code: "$code",
            pcs: "$pcs",
            grossWeight: "$grossWeight",
            premium: "$premium",
            discount: "$discount",
            purity: "$purity",
            pureWeight: "$pureWeight",
            metalValue: "$metalValue",
            makingCharge: "$makingCharge",
            total: "$total",
          },
        },
        totalPcs: { $sum: "$pcs" },
        totalGrossWeight: { $sum: "$grossWeight" },
        totalPremium: { $sum: "$premium" },
        totalDiscount: { $sum: "$discount" },
        totalPureWeight: { $sum: "$pureWeight" },
        totalMetalValue: { $sum: "$metalValue" },
        totalMakingCharge: { $sum: "$makingCharge" },
      },
    });

    // Step 22: Project the final output
    pipeline.push({
      $project: {
        _id: 0,
        transactions: 1,
        totals: {
          totalPcs: "$totalPcs",
          totalGrossWeight: "$totalGrossWeight",
          totalPremium: "$totalPremium",
          totalDiscount: "$totalDiscount",
          totalPureWeight: "$totalPureWeight",
          totalMetalValue: "$totalMetalValue",
          totalMakingCharge: "$totalMakingCharge",
        },
      },
    });

    return pipeline;
  }

  calculateSalesAnalysis(salesReport, purchaseReport) {
    const salesTransactions = salesReport[0]?.transactions || [];
    const purchaseTransactions = purchaseReport[0]?.transactions || [];

    // Create purchase map by stockCode
    const purchaseMap = new Map();
    purchaseTransactions.forEach(p => {
      purchaseMap.set(p.stockCode.toString(), {
        makingCharge: p.makingCharge || 0,
        grossWeight: p.grossWeight || 0,
        total: p.total || 0,
      });
    });

    // Calculate and combine
    const combinedTransactions = salesTransactions.map(sale => {
      const stockCode = sale.stockCode.toString();
      const purchase = purchaseMap.get(stockCode) || {
        makingCharge: 0,
        grossWeight: 0,
        total: 0,
      };

      const saleGrossWeight = sale.grossWeight || 0;
      const saleMakingCharge = sale.makingCharge || 0;

      const purchaseGrossWeight = purchase.grossWeight || 0;
      const purchaseMakingCharge = purchase.makingCharge || 0;

      // Avg making charges
      const avgPurchaseMakingCharge = purchaseGrossWeight > 0
        ? purchaseMakingCharge / purchaseGrossWeight
        : 0;

      const avgSaleMakingCharge = saleGrossWeight > 0
        ? saleMakingCharge / saleGrossWeight
        : 0;

      // Cost of sale
      const cost = avgPurchaseMakingCharge * saleGrossWeight;

      // Profit metrics
      const profitMakingRate = avgSaleMakingCharge - avgPurchaseMakingCharge;
      const profitMakingAmount = saleMakingCharge - purchaseMakingCharge;

      return {
        id: sale.stockCode,
        stockCode: sale.code,
        description: sale.description,
        pcs: sale.pcs,
        grossWeight: saleGrossWeight,
        saleMakingCharge: saleMakingCharge,
        purchaseMakingCharge: purchaseMakingCharge,
        avgPurchaseMakingCharge: avgPurchaseMakingCharge,
        avgSaleMakingCharge: avgSaleMakingCharge,
        cost: cost,
        profitMakingRate: profitMakingRate,
        profitMakingAmount: profitMakingAmount,
        totalSale: sale.total,
        totalPurchase: purchase.total,
        profit: sale.total - purchase.total,
      };
    });

    // Totals (if needed)
    const totals = {
      totalPcs: combinedTransactions.reduce((sum, t) => sum + (t.pcs || 0), 0),
      totalGrossWeight: combinedTransactions.reduce((sum, t) => sum + (t.grossWeight || 0), 0),
      totalMakingCharge: combinedTransactions.reduce((sum, t) => sum + (t.saleMakingCharge || 0), 0),
      totalCost: combinedTransactions.reduce((sum, t) => sum + (t.cost || 0), 0),
      totalProfitMakingAmount: combinedTransactions.reduce((sum, t) => sum + (t.profitMakingAmount || 0), 0),
      totalProfit: combinedTransactions.reduce((sum, t) => sum + (t.profit || 0), 0),
    };

    return {
      transactions: combinedTransactions,
      totals,
    };
  }


  buildSalesAnalysisPurchase() {
    const pipeline = [];

    // Step 1: Base match condition
    const now = new Date();
    const currentYear = now.getFullYear();

    // If current month is Jan/Feb/Mar, financial year started last year
    const financialYearStart = new Date(
      now.getMonth() < 3 ? currentYear - 1 : currentYear,
      3, // April is month 3 (0-indexed)
      1,
      0, 0, 0, 0
    );

    const todayEnd = new Date();
    todayEnd.setHours(23, 59, 59, 999);

    const matchConditions = {
      isActive: true,
      transactionDate: {
        $gte: financialYearStart,
        $lte: todayEnd,
      },
    };


    // Step 4: Include documents where metalTransactionId exists
    matchConditions.metalTransactionId = { $exists: true, $ne: null };

    // Step 5: Apply the initial match
    pipeline.push({ $match: matchConditions });

    // Step 6: Group by reference to select the first record
    pipeline.push({
      $group: {
        _id: "$reference",
        transactionId: { $first: "$transactionId" },
        metalTransactionId: { $first: "$metalTransactionId" },
        description: { $first: "$description" },
        transactionDate: { $first: "$transactionDate" },
      },
    });

    // Step 7: Project to restore fields for lookup
    pipeline.push({
      $project: {
        _id: 0,
        transactionId: 1,
        metalTransactionId: 1,
        reference: "$_id",
        description: 1,
        transactionDate: 1,
      },
    });

    // Step 8: Lookup metalTransaction data
    pipeline.push({
      $lookup: {
        from: "metaltransactions",
        localField: "metalTransactionId",
        foreignField: "_id",
        as: "metaltransactions",
      },
    });

    // Step 9: Unwind metaltransactions
    pipeline.push({
      $unwind: {
        path: "$metaltransactions",
        preserveNullAndEmptyArrays: false, // Only keep documents with valid metaltransactions
      },
    });

    // Step 10: Filter for purchase transactions only
    pipeline.push({
      $match: {
        "metaltransactions.transactionType": "purchase",
      },
    });

    // Step 11: Unwind stockItems from metaltransactions
    pipeline.push({
      $unwind: {
        path: "$metaltransactions.stockItems",
        preserveNullAndEmptyArrays: false, // Only keep documents with valid stockItems
      },
    });

    // Step 12: Lookup metalstocks for stock details
    pipeline.push({
      $lookup: {
        from: "metalstocks",
        localField: "metaltransactions.stockItems.stockCode",
        foreignField: "_id",
        as: "metaldetail",
      },
    });

    // Step 13: Unwind metaldetail
    pipeline.push({
      $unwind: {
        path: "$metaldetail",
        preserveNullAndEmptyArrays: true,
      },
    });

    // Step 14: Lookup karat details
    pipeline.push({
      $lookup: {
        from: "karatmasters",
        localField: "metaldetail.karat",
        foreignField: "_id",
        as: "karatDetails",
      },
    });

    // Step 15: Unwind karatDetails
    pipeline.push({
      $unwind: {
        path: "$karatDetails",
        preserveNullAndEmptyArrays: true,
      },
    });

    // Step 16: Lookup metal rate details
    pipeline.push({
      $lookup: {
        from: "metalratemasters",
        localField: "metaltransactions.stockItems.metalRate",
        foreignField: "_id",
        as: "metalRate",
      },
    });

    // Step 17: Unwind metalRate
    pipeline.push({
      $unwind: {
        path: "$metalRate",
        preserveNullAndEmptyArrays: true,
      },
    });

    // Step 18: Project the required fields
    pipeline.push({
      $project: {
        stockCode: "$metaltransactions.stockItems.stockCode",
        description: "$metaltransactions.stockItems.description",
        pcs: { $ifNull: ["$metaltransactions.stockItems.pieces", 0] },
        grossWeight: { $ifNull: ["$metaltransactions.stockItems.grossWeight", 0] },
        premium: { $ifNull: ["$metaltransactions.stockItems.premium.amount", 0] },
        makingCharge: { $ifNull: ["$metaltransactions.stockItems.makingCharges.amount", 0] },
        discount: { $literal: 0 }, // Explicitly set to 0
        purity: { $ifNull: ["$metaltransactions.stockItems.purity", 0] },
        pureWeight: { $ifNull: ["$metaltransactions.stockItems.pureWeight", 0] },
        totalAmount: {
          $ifNull: ["$metaltransactions.totalAmountSession.totalAmountAED", 0],
        },
        metalValue: { $ifNull: ["$metaltransactions.stockItems.metalRateRequirements.rate", 0] },
        _id: 0,
      },
    });

    // Step 19: Group by stockCode to consolidate transactions
    pipeline.push({
      $group: {
        _id: "$stockCode",
        description: { $first: "$description" }, // Take the first description
        pcs: { $sum: "$pcs" }, // Sum pieces
        grossWeight: { $sum: "$grossWeight" }, // Sum gross weight
        premium: { $sum: "$premium" }, // Sum premium
        makingCharge: { $sum: "$makingCharge" }, // Sum making charges
        discount: { $sum: "$discount" }, // Sum discount
        purity: { $first: "$purity" }, // Take the first purity
        pureWeight: { $sum: "$pureWeight" }, // Sum pure weight
        metalValue: { $sum: "$metalValue" }, // Sum metal value
        totalAmount: { $sum: "$totalAmount" }, // Sum total amount
      },
    });

    // Step 20: Project to format the transactions array
    pipeline.push({
      $project: {
        _id: 0,
        stockCode: "$_id", // Use the grouped _id as stockCode
        description: 1,
        pcs: 1,
        grossWeight: 1,
        premium: 1,
        makingCharge: 1,
        discount: 1,
        purity: 1,
        pureWeight: 1,
        metalValue: 1,
        total: "$totalAmount",
      },
    });

    // Step 21: Group to calculate totals and collect transactions
    pipeline.push({
      $group: {
        _id: null,
        transactions: {
          $push: {
            stockCode: "$stockCode",
            description: "$description",
            pcs: "$pcs",
            grossWeight: "$grossWeight",
            premium: "$premium",
            discount: "$discount",
            purity: "$purity",
            pureWeight: "$pureWeight",
            metalValue: "$metalValue",
            makingCharge: "$makingCharge",
            total: "$total",
          },
        },
        totalPcs: { $sum: "$pcs" },
        totalGrossWeight: { $sum: "$grossWeight" },
        totalPremium: { $sum: "$premium" },
        totalDiscount: { $sum: "$discount" },
        totalPureWeight: { $sum: "$pureWeight" },
        totalMetalValue: { $sum: "$metalValue" },
        totalMakingCharge: { $sum: "$makingCharge" },
      },
    });

    // Step 22: Project the final output
    pipeline.push({
      $project: {
        _id: 0,
        transactions: 1,
        totals: {
          totalPcs: "$totalPcs",
          totalGrossWeight: "$totalGrossWeight",
          totalPremium: "$totalPremium",
          totalDiscount: "$totalDiscount",
          totalPureWeight: "$totalPureWeight",
          totalMetalValue: "$totalMetalValue",
          totalMakingCharge: "$totalMakingCharge",
        },
      },
    });

    return pipeline;
  }

  buildStockAnalysis(filters) {
    const pipeline = [];

    // Base match conditions for Registry
    const matchConditions = {
      type: "GOLD_STOCK",
      isActive: true,
    };

    // Add date range filter
    if (filters.startDate && filters.endDate) {
      matchConditions.transactionDate = {
        $gte: new Date(filters.startDate),
        $lte: new Date(filters.endDate),
      };
    } else if (filters.startDate) {
      matchConditions.transactionDate = {
        $gte: new Date(filters.startDate),
      };
    } else if (filters.endDate) {
      matchConditions.transactionDate = {
        $lte: new Date(filters.endDate),
      };
    }

    // Apply voucher prefix filtering
    if (filters.voucher && filters.voucher.length > 0) {
      const regexFilters = filters.voucher.map((prefix) => ({
        reference: { $regex: `^${prefix}\\d+`, $options: "i" }
      }));
      matchConditions.$or = regexFilters;
    }

    // Initial filtering from Registry
    pipeline.push({ $match: matchConditions });

    // Join with metaltransactions collection
    pipeline.push({
      $lookup: {
        from: "metaltransactions",
        localField: "metalTransactionId",
        foreignField: "_id",
        as: "metalTxnInfo",
      },
    });

    // Join with entries collection
    pipeline.push({
      $lookup: {
        from: "entries",
        localField: "EntryTransactionId",
        foreignField: "_id",
        as: "entryInfo",
      },
    });

    // Join with fundtransfers collection
    pipeline.push({
      $lookup: {
        from: "fundtransfers",
        localField: "TransferTransactionId",
        foreignField: "_id",
        as: "transferInfo",
      },
    });

    // Join with inventorylogs collection
    pipeline.push({
      $lookup: {
        from: "inventorylogs",
        localField: "InventoryLogID",
        foreignField: "_id",
        as: "inventoryLog",
      },
    });

    // Unwind arrays
    pipeline.push({
      $unwind: { path: "$metalTxnInfo", preserveNullAndEmptyArrays: true },
    });
    pipeline.push({
      $unwind: { path: "$entryInfo", preserveNullAndEmptyArrays: true },
    });
    pipeline.push({
      $unwind: { path: "$transferInfo", preserveNullAndEmptyArrays: true },
    });
    pipeline.push({
      $unwind: { path: "$inventoryLog", preserveNullAndEmptyArrays: true },
    });

    // Join with accounts for metal transactions
    pipeline.push({
      $lookup: {
        from: "accounts",
        localField: "metalTxnInfo.partyCode",
        foreignField: "_id",
        as: "metalPartyDetails",
      },
    });
    pipeline.push({
      $unwind: { path: "$metalPartyDetails", preserveNullAndEmptyArrays: true },
    });

    // Join with accounts for entries
    pipeline.push({
      $lookup: {
        from: "accounts",
        localField: "entryInfo.party",
        foreignField: "_id",
        as: "entryPartyDetails",
      },
    });
    pipeline.push({
      $unwind: { path: "$entryPartyDetails", preserveNullAndEmptyArrays: true },
    });

    // Apply transaction type filtering
    if (filters.transactionType && filters.transactionType !== "all") {
      const transactionTypeMatch = {};
      switch (filters.transactionType.toLowerCase()) {
        case "sales":
        case "sale":
          transactionTypeMatch["metalTxnInfo.transactionType"] = "sale";
          break;
        case "sales return":
        case "sale return":
        case "salereturn":
          transactionTypeMatch["metalTxnInfo.transactionType"] = "saleReturn";
          break;
        case "net sales":
          transactionTypeMatch["metalTxnInfo.transactionType"] = {
            $in: ["sale", "saleReturn"],
          };
          break;
        case "purchase":
          transactionTypeMatch["metalTxnInfo.transactionType"] = "purchase";
          break;
        case "purchase return":
        case "purchasereturn":
          transactionTypeMatch["metalTxnInfo.transactionType"] = "purchaseReturn";
          break;
        case "net purchases":
          transactionTypeMatch["metalTxnInfo.transactionType"] = {
            $in: ["purchase", "purchaseReturn"],
          };
          break;
        case "receipts":
        case "metal-receipt":
          transactionTypeMatch["entryInfo.type"] = "metal-receipt";
          break;
        case "payment":
        case "payments":
        case "metal-payment":
          transactionTypeMatch["entryInfo.type"] = "metal-payment";
          break;
      }
      if (Object.keys(transactionTypeMatch).length > 0) {
        pipeline.push({ $match: transactionTypeMatch });
      }
    }

    // Add account type (party) filter
    if (filters.accountType && filters.accountType.length > 0) {
      const partyIds = filters.accountType.map(
        (id) => new mongoose.Types.ObjectId(id)
      );
      pipeline.push({
        $match: {
          $or: [
            { "metalTxnInfo.partyCode": { $in: partyIds } },
            { "entryInfo.party": { $in: partyIds } },
          ],
        },
      });
    }

    // Unwind stockItems from metal transactions
    pipeline.push({
      $unwind: {
        path: "$metalTxnInfo.stockItems",
        preserveNullAndEmptyArrays: true,
      },
    });

    // Unwind stocks from entries
    pipeline.push({
      $unwind: {
        path: "$entryInfo.stocks",
        preserveNullAndEmptyArrays: true,
      },
    });

    // Join with metalstocks collection
    pipeline.push({
      $lookup: {
        from: "metalstocks",
        localField: "metalTxnInfo.stockItems.stockCode",
        foreignField: "_id",
        as: "stockDetails",
      },
    });

    pipeline.push({
      $lookup: {
        from: "metalstocks",
        localField: "inventoryLog.stockCode",
        foreignField: "_id",
        as: "inventoryStock",
      },
    });

    pipeline.push({
      $lookup: {
        from: "metalstocks",
        localField: "entryInfo.stockItems.stock",
        foreignField: "_id",
        as: "entryStockDetails",
      },
    });

    pipeline.push({
      $lookup: {
        from: "metalstocks",
        localField: "metalId",
        foreignField: "_id",
        as: "directStockDetails",
      },
    });

    // Unwind stockDetails arrays
    pipeline.push({
      $unwind: { path: "$stockDetails", preserveNullAndEmptyArrays: true },
    });
    pipeline.push({
      $unwind: { path: "$entryStockDetails", preserveNullAndEmptyArrays: true },
    });
    pipeline.push({
      $unwind: { path: "$inventoryStock", preserveNullAndEmptyArrays: true },
    });
    pipeline.push({
      $unwind: {
        path: "$directStockDetails",
        preserveNullAndEmptyArrays: true,
      },
    });

    // Filter by stock if provided
    if (filters.stock && filters.stock.length > 0) {
      const stockIds = filters.stock.map(
        (id) => new mongoose.Types.ObjectId(id)
      );
      pipeline.push({
        $match: {
          $or: [
            { "stockDetails._id": { $in: stockIds } },
            { "inventoryStock._id": { $in: stockIds } },
            { "entryStockDetails._id": { $in: stockIds } },
            { "directStockDetails._id": { $in: stockIds } },
            { metalId: { $in: stockIds } },
          ],
        },
      });
    }

    // Filter by karat if provided
    if (filters.karat && filters.karat.length > 0) {
      const karatIds = filters.karat.map(
        (id) => new mongoose.Types.ObjectId(id)
      );
      pipeline.push({
        $lookup: {
          from: "karatmasters",
          localField: "stockDetails.karat",
          foreignField: "_id",
          as: "karatDetails",
        },
      });
      pipeline.push({
        $match: {
          $or: [
            { "karatDetails._id": { $in: karatIds } },
            { "entryStockDetails.karat": { $in: karatIds } },
            { "directStockDetails.karat": { $in: karatIds } },
          ],
        },
      });
      pipeline.push({
        $unwind: { path: "$karatDetails", preserveNullAndEmptyArrays: true },
      });
    }

    // Filter by division if provided
    if (filters.division && filters.division.length > 0) {
      const divisionIds = filters.division.map(
        (id) => new mongoose.Types.ObjectId(id)
      );
      pipeline.push({
        $lookup: {
          from: "divisionmasters",
          localField: "stockDetails.metalType",
          foreignField: "_id",
          as: "divisionDetails",
        },
      });
      pipeline.push({
        $match: {
          $or: [
            { "divisionDetails._id": { $in: divisionIds } },
            { "entryStockDetails.metalType": { $in: divisionIds } },
            { "directStockDetails.metalType": { $in: divisionIds } },
          ],
        },
      });
      pipeline.push({
        $unwind: { path: "$divisionDetails", preserveNullAndEmptyArrays: true },
      });
    }

    // Join with admins for salesman details
    pipeline.push({
      $lookup: {
        from: "admins",
        localField: "createdBy",
        foreignField: "_id",
        as: "salesmanDetails",
      },
    });

    // Unwind salesmanDetails
    pipeline.push({
      $unwind: { path: "$salesmanDetails", preserveNullAndEmptyArrays: true },
    });

    // Project required fields
    pipeline.push({
      $project: {
        VocDate: "$transactionDate",
        VocType: {
          $ifNull: [
            "$metalTxnInfo.voucherType",
            "$entryInfo.type",
            "$entryInfo.voucherCode",
            "$inventoryLog.voucherType",
            "$voucherType",
            "N/A",
          ],
        },
        VocNo: {
          $ifNull: ["$metalTxnInfo.voucherNumber", "$reference", "N/A"],
        },
        StockCode: {
          $ifNull: [
            "$stockDetails.code",
            "$entryStockDetails.code",
            "$inventoryStock.code",
            "$directStockDetails.code",
            "N/A",
          ],
        },
        Users: { $ifNull: ["$salesmanDetails.name", "N/A"] },
        Account: {
          $ifNull: [
            "$metalPartyDetails.customerName",
            "$entryPartyDetails.customerName",
            "N/A",
          ],
        },
        Pcs: {
          $ifNull: [
            "$metalTxnInfo.stockItems.pieces",
            "$entryInfo.stocks.pieces",
            0,
          ],
        },
        Weight: {
          $ifNull: [
            "$grossWeight",
            "$metalTxnInfo.stockItems.grossWeight",
            "$entryInfo.totalAmount",
            0,
          ],
        },
        Rate: {
          $ifNull: ["$metalTxnInfo.stockItems.metalRateRequirements.rate", 0],
        },
        "Premium/Discount": {
          $ifNull: ["$metalTxnInfo.stockItems.premium.amount", 0],
        },
        NetAmount: {
          $ifNull: [
            "$metalTxnInfo.stockItems.itemTotal.itemTotalAmount",
            "$value",
            0,
          ],
        },
      },
    });

    // Group by StockCode to structure the output
    pipeline.push({
      $group: {
        _id: "$StockCode",
        transactions: {
          $push: {
            VocDate: "$VocDate",
            VocType: "$VocType",
            VocNo: "$VocNo",
            Users: "$Users",
            Account: "$Account",
            Pcs: "$Pcs",
            Weight: "$Weight",
            Rate: "$Rate",
            "Premium/Discount": "$Premium/Discount",
            NetAmount: "$NetAmount",
          },
        },
      },
    });

    // Project to reshape the output
    pipeline.push({
      $project: {
        _id: 0,
        StockCode: "$_id",
        Transactions: "$transactions",
      },
    });

    // Sort by StockCode
    pipeline.push({
      $sort: {
        StockCode: 1,
      },
    });

    return pipeline;
  }

  buildStockMovementPipeline(filters) {

    const pipeline = [];

    const matchConditions = {};

    if (filters.startDate || filters.endDate) {
      matchConditions.createdAt = {};
      if (filters.startDate) {
        matchConditions.createdAt.$gte = new Date(filters.startDate);
      }
      if (filters.endDate) {
        matchConditions.createdAt.$lte = new Date(filters.endDate);
      }
    }
    if (filters.groupByRange?.stockCode?.length) {
      matchConditions.stockCode = { $in: filters.groupByRange.stockCode };
    }

    if (filters.voucher?.length) {
      const regexFilters = filters.voucher.map(v => new RegExp(`^${v.prefix}`, "i"));
      matchConditions.voucherCode = { $in: regexFilters };
    }

    pipeline.push({ $match: matchConditions });

    // Lookup stock details from metalstocks collection
    pipeline.push({
      $lookup: {
        from: "metalstocks",
        localField: "stockCode",
        foreignField: "_id",
        as: "stockDetails",
      },
    });

    // Unwind the stockDetails array
    pipeline.push({
      $unwind: {
        path: "$stockDetails",
        preserveNullAndEmptyArrays: true,
      },
    });
    // Lookup karat purity from karatmasters
    pipeline.push({
      $lookup: {
        from: "karatmasters",
        localField: "stockDetails.karat",
        foreignField: "_id",
        as: "karatDetails"
      }
    });

    // Unwind the karatDetails array
    pipeline.push({
      $unwind: {
        path: "$karatDetails",
        preserveNullAndEmptyArrays: true
      }
    });

    if (filters.groupByRange?.karat?.length) {
      pipeline.push({
        $match: {
          "stockDetails.karat": { $in: filters.groupByRange.karat }
        }
      });
    }

    if (filters.division?.length) {
      pipeline.push({
        $match: {
          "karatDetails.division": { $in: filters.division }
        }
      });
    }

    // Group by stockCode to calculate totals
    pipeline.push({
      $group: {
        _id: "$stockCode",
        stockId: { $first: "$stockDetails._id" },
        code: { $first: "$stockDetails.code" },
        purity: { $first: "$karatDetails.standardPurity" },
        description: { $first: "$stockDetails.description" },
        totalValue: { $first: "$stockDetails.totalValue" },
        pcs: { $first: "$stockDetails.pcs" },
        weightData: {
          $push: {
            pcs: { $cond: [{ $eq: ["$pcs", true] }, 1, 0] },
            grossWeight: {
              $switch: {
                branches: [
                  { case: { $eq: ["$transactionType", "sale"] }, then: { $multiply: ["$grossWeight", -1] } },
                  { case: { $eq: ["$transactionType", "metalPayment"] }, then: { $multiply: ["$grossWeight", -1] } },
                  { case: { $eq: ["$transactionType", "purchaseReturn"] }, then: { $multiply: ["$grossWeight", -1] } },
                  { case: { $eq: ["$transactionType", "saleReturn"] }, then: "$grossWeight" },
                  { case: { $eq: ["$transactionType", "purchase"] }, then: "$grossWeight" },
                  { case: { $eq: ["$transactionType", "metalReceipt"] }, then: "$grossWeight" },
                  { case: { $eq: ["$transactionType", "opening"] }, then: "$grossWeight" }
                ],
                default: 0
              }
            },
            pureWeight: {
              $multiply: [
                {
                  $switch: {
                    branches: [
                      { case: { $eq: ["$transactionType", "sale"] }, then: { $multiply: ["$grossWeight", -1] } },
                      { case: { $eq: ["$transactionType", "metalPayment"] }, then: { $multiply: ["$grossWeight", -1] } },
                      { case: { $eq: ["$transactionType", "purchaseReturn"] }, then: { $multiply: ["$grossWeight", -1] } },
                      { case: { $eq: ["$transactionType", "saleReturn"] }, then: "$grossWeight" },
                      { case: { $eq: ["$transactionType", "purchase"] }, then: "$grossWeight" },
                      { case: { $eq: ["$transactionType", "metalReceipt"] }, then: "$grossWeight" },
                      { case: { $eq: ["$transactionType", "opening"] }, then: "$grossWeight" }
                    ],
                    default: 0
                  }
                },
                "$karatDetails.standardPurity"
              ]
            }
          }
        },
        metalReceipt: {
          $push: {
            pcs: { $cond: [{ $eq: ["$pcs", true] }, 1, 0] },
            grossWeight: {
              $switch: {
                branches: [
                  { case: { $eq: ["$transactionType", "metalReceipt"] }, then: "$grossWeight" },
                ],
                default: 0
              }
            },
          }
        },
        openingBalance: {
          $push: {
            pcs: { $cond: [{ $eq: ["$pcs", true] }, 1, 0] },
            grossWeight: {
              $switch: {
                branches: [
                  { case: { $eq: ["$transactionType", "opening"] }, then: "$grossWeight" },
                ],
                default: 0
              }
            },
          }
        },
        metalPayment: {
          $push: {
            pcs: { $cond: [{ $eq: ["$pcs", true] }, 1, 0] },
            grossWeight: {
              $switch: {
                branches: [
                  { case: { $eq: ["$transactionType", "metalPayment"] }, then: "$grossWeight" },
                ],
                default: 0
              }
            },
          }
        }
      },
    });

    // Project to reshape the result
    pipeline.push({
      $project: {
        stockId: 1,
        code: 1,
        purity: 1,
        description: 1,
        totalValue: 1,
        pcs: 1,
        opening: {
          grossWeight: { $sum: "$openingBalance.grossWeight" },
          pcs: { $sum: "$weightData.pcs" },
        },
        Weight: {
          pcs: { $sum: "$weightData.pcs" },
          grossWeight: { $sum: "$weightData.grossWeight" },
          pureWeight: { $sum: "$weightData.pureWeight" },
          net: { $sum: "$weightData.pureWeight" },
        },
        netPurchase: {
          pcs: null,
          grossWeight: { $sum: "$weightData.grossWeight" }
        },
        receipt: {
          pcs: null,
          grossWeight: { $sum: "$metalReceipt.grossWeight" },
        },
        payment: {
          pcs: null,
          grossWeight: { $sum: "$metalPayment.grossWeight" },
        },
        closing: {
          pcs: null,
          grossWeight: { $sum: "$weightData.grossWeight" },
          pureWeight: { $sum: "$weightData.pureWeight" },
        },
      },
    });

    // Optional: remove entries with all zero values
    pipeline.push({
      $match: {
        $or: [
          { "opening.grossWeight": { $ne: 0 } },
          { "Weight.grossWeight": { $ne: 0 } },
          { "payment.grossWeight": { $ne: 0 } },
          { "receipt.grossWeight": { $ne: 0 } },
          { "closing.grossWeight": { $ne: 0 } },
        ],
      },
    });

    return pipeline;
  }

  buildStockPipeline(filters) {
    const pipeline = [];
    const matchConditions = {};

    // Date filter - support asOnDate for stock balance as of a specific date
    if (filters.asOnDate) {
      // If asOnDate is provided, fetch all records up to and including that date
<<<<<<< HEAD
      matchConditions.createdAt = {
=======
      matchConditions.voucherDate = {
>>>>>>> 1fb3eae4
        $lte: new Date(filters.asOnDate)
      };
    } else if (filters.startDate || filters.endDate) {
      // Otherwise use date range if provided
<<<<<<< HEAD
      matchConditions.createdAt = {};
=======
      matchConditions.voucherDate = {};
>>>>>>> 1fb3eae4
      if (filters.startDate) {
        matchConditions.voucherDate.$gte = new Date(filters.startDate);
      }
      if (filters.endDate) {
        matchConditions.voucherDate.$lte = new Date(filters.endDate);
      }
    }

    // Transaction type filter
    if (filters.transactionType && filters.transactionType !== 'All') {
      matchConditions.transactionType = filters.transactionType;
    }

    // Stock code filter from groupByRange
    if (filters.groupByRange?.stockCode?.length) {
      matchConditions.stockCode = {
        $in: filters.groupByRange.stockCode.map(id => new ObjectId(id))
      };
    }

    // Voucher filter
    if (filters.voucher?.length) {
      const regexFilters = filters.voucher.map(v => new RegExp(`^${v.prefix}`, "i"));
      matchConditions.voucherCode = { $in: regexFilters };
    }

    pipeline.push({ $match: matchConditions });

    // Lookup stock details from metalstocks collection
    pipeline.push({
      $lookup: {
        from: "metalstocks",
        localField: "stockCode",
        foreignField: "_id",
        as: "stock",
      },
    });

    // Unwind the stock array
    pipeline.push({
      $unwind: {
        path: "$stock",
        preserveNullAndEmptyArrays: true,
      },
    });

    // Apply MetalStock filters from groupByRange
    const stockMatchConditions = {};
    
    if (filters.groupByRange?.categoryCode?.length) {
      stockMatchConditions["stock.category"] = { $in: filters.groupByRange.categoryCode };
    }
    
    if (filters.groupByRange?.karat?.length) {
      stockMatchConditions["stock.karat"] = { $in: filters.groupByRange.karat };
    }
    
    if (filters.groupByRange?.type?.length) {
      stockMatchConditions["stock.type"] = { $in: filters.groupByRange.type };
    }
    
    if (filters.groupByRange?.size?.length) {
      stockMatchConditions["stock.size"] = { $in: filters.groupByRange.size };
    }
    
    if (filters.groupByRange?.color?.length) {
      stockMatchConditions["stock.color"] = { $in: filters.groupByRange.color };
    }
    
    if (filters.groupByRange?.brand?.length) {
      stockMatchConditions["stock.brand"] = { $in: filters.groupByRange.brand };
    }

    if (Object.keys(stockMatchConditions).length > 0) {
      pipeline.push({ $match: stockMatchConditions });
    }

    // Lookup karat details for purity
    pipeline.push({
      $lookup: {
        from: "karatmasters",
        localField: "stock.karat",
        foreignField: "_id",
        as: "karatDetails",
      },
    });

    pipeline.push({
      $unwind: {
        path: "$karatDetails",
        preserveNullAndEmptyArrays: true,
      },
    });

<<<<<<< HEAD
    // Division filter
    if (filters.division?.length) {
=======
    // Division filter (use MetalStock.metalType)
    if (filters.division?.length) {
      pipeline.push({
        $match: {
          "stock.metalType": { $in: filters.division },
        },
      });
    }

    const normalizeGroupByKey = (key) => {
      if (key === "category") return "categoryCode";
      return key;
    };

    const groupBy = Array.isArray(filters.groupBy) && filters.groupBy.length
      ? filters.groupBy.map(normalizeGroupByKey)
      : ["stockCode"];

    const signedGrossWeightExpr = {
      $switch: {
        branches: [
          { case: { $eq: ["$transactionType", "sale"] }, then: { $multiply: ["$grossWeight", -1] } },
          { case: { $eq: ["$transactionType", "exportSale"] }, then: { $multiply: ["$grossWeight", -1] } },
          { case: { $eq: ["$transactionType", "metalPayment"] }, then: { $multiply: ["$grossWeight", -1] } },
          { case: { $eq: ["$transactionType", "purchaseReturn"] }, then: { $multiply: ["$grossWeight", -1] } },
          { case: { $eq: ["$transactionType", "importPurchaseReturn"] }, then: { $multiply: ["$grossWeight", -1] } },
          { case: { $eq: ["$transactionType", "saleReturn"] }, then: "$grossWeight" },
          { case: { $eq: ["$transactionType", "exportSaleReturn"] }, then: "$grossWeight" },
          { case: { $eq: ["$transactionType", "purchase"] }, then: "$grossWeight" },
          { case: { $eq: ["$transactionType", "importPurchase"] }, then: "$grossWeight" },
          { case: { $eq: ["$transactionType", "metalReceipt"] }, then: "$grossWeight" },
          { case: { $eq: ["$transactionType", "opening"] }, then: "$grossWeight" },
          { case: { $eq: ["$transactionType", "initial"] }, then: "$grossWeight" },
        ],
        default: 0,
      },
    };

    const signedPcsExpr = {
      $switch: {
        branches: [
          { case: { $eq: ["$transactionType", "sale"] }, then: { $multiply: ["$pcs", -1] } },
          { case: { $eq: ["$transactionType", "exportSale"] }, then: { $multiply: ["$pcs", -1] } },
          { case: { $eq: ["$transactionType", "metalPayment"] }, then: { $multiply: ["$pcs", -1] } },
          { case: { $eq: ["$transactionType", "purchaseReturn"] }, then: { $multiply: ["$pcs", -1] } },
          { case: { $eq: ["$transactionType", "importPurchaseReturn"] }, then: { $multiply: ["$pcs", -1] } },
          { case: { $eq: ["$transactionType", "saleReturn"] }, then: "$pcs" },
          { case: { $eq: ["$transactionType", "exportSaleReturn"] }, then: "$pcs" },
          { case: { $eq: ["$transactionType", "purchase"] }, then: "$pcs" },
          { case: { $eq: ["$transactionType", "importPurchase"] }, then: "$pcs" },
          { case: { $eq: ["$transactionType", "metalReceipt"] }, then: "$pcs" },
          { case: { $eq: ["$transactionType", "opening"] }, then: "$pcs" },
        ],
        default: 0,
      },
    };

    const dimensionsNeedingLookup = new Set(groupBy);
    if (filters.groupByRange?.karat?.length === 1) dimensionsNeedingLookup.add("karat");
    if (filters.groupByRange?.categoryCode?.length === 1) dimensionsNeedingLookup.add("categoryCode");
    if (filters.groupByRange?.type?.length === 1) dimensionsNeedingLookup.add("type");
    if (filters.groupByRange?.size?.length === 1) dimensionsNeedingLookup.add("size");
    if (filters.groupByRange?.color?.length === 1) dimensionsNeedingLookup.add("color");
    if (filters.groupByRange?.brand?.length === 1) dimensionsNeedingLookup.add("brand");

    if (dimensionsNeedingLookup.has("categoryCode")) {
>>>>>>> 1fb3eae4
      pipeline.push({
        $lookup: {
          from: "maincategories",
          localField: "stock.category",
          foreignField: "_id",
          as: "categoryDetails",
        },
      });
      pipeline.push({
        $unwind: {
          path: "$categoryDetails",
          preserveNullAndEmptyArrays: true,
        },
      });
    }

<<<<<<< HEAD
    // Group by stockCode to calculate totals and averages
    pipeline.push({
      $group: {
        _id: "$stockCode",
        stockCode: { $first: "$stock.code" },
        description: { $first: "$stock.description" },
        metalId: { $first: "$stock._id" },
        
        // Calculate total gross weight based on transaction type
        totalGrossWeight: {
          $sum: {
            $switch: {
              branches: [
                { case: { $eq: ["$transactionType", "sale"] }, then: { $multiply: ["$grossWeight", -1] } },
                { case: { $eq: ["$transactionType", "exportSale"] }, then: { $multiply: ["$grossWeight", -1] } },
                { case: { $eq: ["$transactionType", "metalPayment"] }, then: { $multiply: ["$grossWeight", -1] } },
                { case: { $eq: ["$transactionType", "purchaseReturn"] }, then: { $multiply: ["$grossWeight", -1] } },
                { case: { $eq: ["$transactionType", "importPurchaseReturn"] }, then: { $multiply: ["$grossWeight", -1] } },
                { case: { $eq: ["$transactionType", "saleReturn"] }, then: "$grossWeight" },
                { case: { $eq: ["$transactionType", "exportSaleReturn"] }, then: "$grossWeight" },
                { case: { $eq: ["$transactionType", "purchase"] }, then: "$grossWeight" },
                { case: { $eq: ["$transactionType", "importPurchase"] }, then: "$grossWeight" },
                { case: { $eq: ["$transactionType", "metalReceipt"] }, then: "$grossWeight" },
                { case: { $eq: ["$transactionType", "opening"] }, then: "$grossWeight" },
                { case: { $eq: ["$transactionType", "initial"] }, then: "$grossWeight" },
              ],
              default: 0,
            },
          },
        },
        
        // Calculate total pieces
        totalPcs: {
          $sum: {
            $switch: {
              branches: [
                { case: { $eq: ["$transactionType", "sale"] }, then: { $multiply: ["$pcs", -1] } },
                { case: { $eq: ["$transactionType", "exportSale"] }, then: { $multiply: ["$pcs", -1] } },
                { case: { $eq: ["$transactionType", "metalPayment"] }, then: { $multiply: ["$pcs", -1] } },
                { case: { $eq: ["$transactionType", "purchaseReturn"] }, then: { $multiply: ["$pcs", -1] } },
                { case: { $eq: ["$transactionType", "importPurchaseReturn"] }, then: { $multiply: ["$pcs", -1] } },
                { case: { $eq: ["$transactionType", "saleReturn"] }, then: "$pcs" },
                { case: { $eq: ["$transactionType", "exportSaleReturn"] }, then: "$pcs" },
                { case: { $eq: ["$transactionType", "purchase"] }, then: "$pcs" },
                { case: { $eq: ["$transactionType", "importPurchase"] }, then: "$pcs" },
                { case: { $eq: ["$transactionType", "metalReceipt"] }, then: "$pcs" },
                { case: { $eq: ["$transactionType", "opening"] }, then: "$pcs" },
                // { case: { $eq: ["$transactionType", "initial"] }, then: "$pcs" },
              ],
              default: 0,
            },
          },
        },
        
        // Get purity from karat details
        purity: { $first: "$karatDetails.standardPurity" },
        
        // Sum of avgMakingRate from purchase transactions
        totalMakingRate: {
          $sum: {
            $cond: [
              {
                $in: [
                  "$transactionType",
                  ["purchase", "importPurchase", "saleReturn", "exportSaleReturn"]
                ]
              },
              "$avgMakingRate",
              0
            ]
          }
        },
        
        // Sum of avgMakingAmount from purchase transactions
        totalMakingAmount: {
          $sum: {
            $cond: [
              {
                $in: [
                  "$transactionType",
                  ["purchase", "importPurchase", "saleReturn", "exportSaleReturn"]
                ]
              },
              "$avgMakingAmount",
              0
            ]
          }
        },
        
        // Count of purchase transactions
        purchaseTransactionCount: {
          $sum: {
            $cond: [
              {
                $in: [
                  "$transactionType",
                  ["purchase", "importPurchase", "saleReturn", "exportSaleReturn"]
                ]
              },
              1,
              0
            ]
          }
        },
      },
    });

    // Calculate weighted averages for making rate and amount
    pipeline.push({
      $project: {
        _id: 0,
        stockCode: 1,
        description: 1,
        metalId: 1,
        grossWeight: "$totalGrossWeight",
        pcs: "$totalPcs",
        purity: 1,
        
        // Calculate average making rate (sum / count of purchase transactions)
        avgMakingRate: {
          $cond: [
            { $gt: ["$purchaseTransactionCount", 0] },
            { $divide: ["$totalMakingRate", "$purchaseTransactionCount"] },
            0
          ]
        },
        
        // Calculate average making amount (sum / count of purchase transactions)
        avgMakingAmount: {
          $cond: [
            { $gt: ["$purchaseTransactionCount", 0] },
            { $divide: ["$totalMakingAmount", "$purchaseTransactionCount"] },
            0
          ]
        },
=======
    if (dimensionsNeedingLookup.has("type")) {
      pipeline.push({
        $lookup: {
          from: "types",
          localField: "stock.type",
          foreignField: "_id",
          as: "typeDetails",
        },
      });
      pipeline.push({
        $unwind: {
          path: "$typeDetails",
          preserveNullAndEmptyArrays: true,
        },
      });
    }

    if (dimensionsNeedingLookup.has("size")) {
      pipeline.push({
        $lookup: {
          from: "sizes",
          localField: "stock.size",
          foreignField: "_id",
          as: "sizeDetails",
        },
      });
      pipeline.push({
        $unwind: {
          path: "$sizeDetails",
          preserveNullAndEmptyArrays: true,
        },
      });
    }

    if (dimensionsNeedingLookup.has("color")) {
      pipeline.push({
        $lookup: {
          from: "colors",
          localField: "stock.color",
          foreignField: "_id",
          as: "colorDetails",
        },
      });
      pipeline.push({
        $unwind: {
          path: "$colorDetails",
          preserveNullAndEmptyArrays: true,
        },
      });
    }

    if (dimensionsNeedingLookup.has("brand")) {
      pipeline.push({
        $lookup: {
          from: "brands",
          localField: "stock.brand",
          foreignField: "_id",
          as: "brandDetails",
        },
      });
      pipeline.push({
        $unwind: {
          path: "$brandDetails",
          preserveNullAndEmptyArrays: true,
        },
      });
    }

    const groupId = {};
    const groupDimensionAcc = {};
    const groupDimensionProject = {};

    const addDimension = (dim) => {
      if (dim === "stockCode") {
        groupId.stockCode = "$stockCode";
        groupDimensionAcc.stockCodeInfo = {
          $first: {
            _id: "$stock._id",
            code: "$stock.code",
            description: "$stock.description",
          },
        };
        groupDimensionProject.stockCode = "$stockCodeInfo";
        return;
      }

      if (dim === "categoryCode") {
        groupId.categoryCode = "$stock.category";
        groupDimensionAcc.categoryCodeInfo = {
          $first: {
            _id: "$categoryDetails._id",
            code: "$categoryDetails.code",
            description: "$categoryDetails.description",
          },
        };
        groupDimensionProject.categoryCode = "$categoryCodeInfo";
        return;
      }

      if (dim === "karat") {
        groupId.karat = "$stock.karat";
        groupDimensionAcc.karatInfo = {
          $first: {
            _id: "$karatDetails._id",
            code: "$karatDetails.karatCode",
            description: "$karatDetails.description",
          },
        };
        groupDimensionProject.karat = "$karatInfo";
        return;
      }

      if (dim === "type") {
        groupId.type = "$stock.type";
        groupDimensionAcc.typeInfo = {
          $first: {
            _id: "$typeDetails._id",
            code: "$typeDetails.code",
            description: "$typeDetails.description",
          },
        };
        groupDimensionProject.type = "$typeInfo";
        return;
      }

      if (dim === "size") {
        groupId.size = "$stock.size";
        groupDimensionAcc.sizeInfo = {
          $first: {
            _id: "$sizeDetails._id",
            code: "$sizeDetails.code",
            description: "$sizeDetails.description",
          },
        };
        groupDimensionProject.size = "$sizeInfo";
        return;
      }

      if (dim === "color") {
        groupId.color = "$stock.color";
        groupDimensionAcc.colorInfo = {
          $first: {
            _id: "$colorDetails._id",
            code: "$colorDetails.code",
            description: "$colorDetails.description",
          },
        };
        groupDimensionProject.color = "$colorInfo";
        return;
      }

      if (dim === "brand") {
        groupId.brand = "$stock.brand";
        groupDimensionAcc.brandInfo = {
          $first: {
            _id: "$brandDetails._id",
            code: "$brandDetails.code",
            description: "$brandDetails.description",
          },
        };
        groupDimensionProject.brand = "$brandInfo";
      }
    };

    [...dimensionsNeedingLookup].forEach(addDimension);

    // Group dynamically based on groupBy
    pipeline.push({
      $group: {
        _id: groupBy.length === 1 ? groupId[groupBy[0]] : groupId,
        ...groupDimensionAcc,

        stocks: {
          $addToSet: {
            _id: "$stock._id",
            code: "$stock.code",
            description: "$stock.description",
          },
        },

        // Net gross weight and pcs
        totalGrossWeight: { $sum: signedGrossWeightExpr },
        totalPcs: { $sum: signedPcsExpr },

        // Net pure weight based on MetalStock.standardPurity (decimal)
        totalPureWeight: {
          $sum: {
            $multiply: [
              signedGrossWeightExpr,
              { $ifNull: ["$stock.standardPurity", 0] },
            ],
          },
        },

        // Making totals (purchase-like only)
        makingGrossWeight: {
          $sum: {
            $cond: [
              {
                $in: [
                  "$transactionType",
                  ["purchase", "importPurchase", "saleReturn", "exportSaleReturn"],
                ],
              },
              "$grossWeight",
              0,
            ],
          },
        },
        totalMakingAmount: {
          $sum: {
            $cond: [
              {
                $in: [
                  "$transactionType",
                  ["purchase", "importPurchase", "saleReturn", "exportSaleReturn"],
                ],
              },
              "$avgMakingAmount",
              0,
            ],
          },
        },
      },
    });

    const primaryGroupKey = groupBy[0];
    const primaryInfoPathByKey = {
      stockCode: "$stockCodeInfo",
      categoryCode: "$categoryCodeInfo",
      karat: "$karatInfo",
      type: "$typeInfo",
      size: "$sizeInfo",
      color: "$colorInfo",
      brand: "$brandInfo",
    };

    const primaryInfoPath = primaryInfoPathByKey[primaryGroupKey] || "$stockCodeInfo";

    pipeline.push({
      $project: {
        _id: 0,
        group: groupDimensionProject,

        groupKey: primaryGroupKey,
        groupId: { $ifNull: [`${primaryInfoPath}._id`, null] },
        code: { $ifNull: [`${primaryInfoPath}.code`, null] },
        description: { $ifNull: [`${primaryInfoPath}.description`, null] },

        stockCode: { $ifNull: ["$stockCodeInfo.code", null] },
        metalId: { $ifNull: ["$stockCodeInfo._id", null] },

        stocks: {
          $filter: {
            input: "$stocks",
            as: "s",
            cond: { $ne: ["$$s._id", null] },
          },
        },
        stocksCount: {
          $size: {
            $filter: {
              input: "$stocks",
              as: "s",
              cond: { $ne: ["$$s._id", null] },
            },
          },
        },

        grossWeight: "$totalGrossWeight",
        pcs: "$totalPcs",

        pureWeight: "$totalPureWeight",
        purity: {
          $cond: [
            { $ne: ["$totalGrossWeight", 0] },
            { $divide: ["$totalPureWeight", "$totalGrossWeight"] },
            0,
          ],
        },

        avgMakingRate: {
          $cond: [
            { $gt: ["$makingGrossWeight", 0] },
            { $divide: ["$totalMakingAmount", "$makingGrossWeight"] },
            0,
          ],
        },

        avgMakingAmount: {
          $cond: [
            { $gt: ["$makingGrossWeight", 0] },
            {
              $multiply: [
                { $divide: ["$totalMakingAmount", "$makingGrossWeight"] },
                "$totalGrossWeight",
              ],
            },
            0,
          ],
        },
>>>>>>> 1fb3eae4
      },
    });

    // Filter out entries with zero gross weight
    pipeline.push({
      $match: {
        grossWeight: { $ne: 0 },
      },
    });

    // Sort by stock code
    pipeline.push({
      $sort: {
<<<<<<< HEAD
        stockCode: 1,
=======
        code: 1,
>>>>>>> 1fb3eae4
      },
    });

    return pipeline;
  }

  buildTransactionSummaryPipeline(filters) {

    const pipeline = [];

    // Step 1: Base match condition
    const matchConditions = {
      isActive: true,
    };

    if (filters.startDate || filters.endDate) {
      matchConditions.transactionDate = {};
      if (filters.startDate) {
        matchConditions.transactionDate.$gte = new Date(filters.startDate);
      }
      if (filters.endDate) {
        matchConditions.transactionDate.$lte = new Date(filters.endDate);
      }
    }


    // Step 3: Include documents where at least one type of transaction exists
    matchConditions.$or = [
      { metalTransactionId: { $exists: true, $ne: null } },
      { EntryTransactionId: { $exists: true, $ne: null } },
      { TransferTransactionId: { $exists: true, $ne: null } },
    ];

    // Step 4: Apply the match
    pipeline.push({ $match: matchConditions });

    if (filters.voucher?.length > 0) {
      const regexFilters = filters.voucher.map((v) => {
        const prefix = v.prefix || v; // if object use v.prefix, else string
        return {
          reference: { $regex: `^${prefix}\\d+$`, $options: "i" },
        };
      });

      pipeline.push({ $match: { $or: regexFilters } });
    }

    // Step 5: Lookup related collections

    // 5a: Lookup metalTransaction data
    pipeline.push({
      $lookup: {
        from: "metaltransactions",
        localField: "metalTransactionId",
        foreignField: "_id",
        as: "metaltransactions",
      },
    });

    // 5b: Lookup entries (e.g., purchase or manual entry records)
    pipeline.push({
      $lookup: {
        from: "entries",
        localField: "EntryTransactionId",
        foreignField: "_id",
        as: "entries",
      },
    });

    // 5c: Lookup fund transfers
    pipeline.push({
      $lookup: {
        from: "fundtransfers",
        localField: "TransferTransactionId",
        foreignField: "_id",
        as: "fundtransfers",
      },
    });

    pipeline.push({
      $lookup: {
        from: "metalstocks",
        localField: "metaltransactions.stockItems.stockCode",
        foreignField: "_id",
        as: "MetalTransactionMetalStock",
      },
    });

    pipeline.push({
      $lookup: {
        from: "metalstocks",
        localField: "entries.stocks.stock",
        foreignField: "_id",
        as: "entriesMetalStock",
      },
    });

    // Step 6: Unwind joined data (preserve null for optional relationships)
    pipeline.push({
      $unwind: { path: "$metaltransactions", preserveNullAndEmptyArrays: true },
    });
    pipeline.push({
      $unwind: { path: "$entries", preserveNullAndEmptyArrays: true },
    });
    pipeline.push({
      $unwind: { path: "$fundtransfers", preserveNullAndEmptyArrays: true },
    });

    // Step 7: Filter by transactionType if provided
    if (filters.transactionType && filters.transactionType !== "all") {
      pipeline.push({
        $match: {
          "metaltransactions.transactionType": filters.transactionType,
        },
      });
    }

    if (filters.groupByRange?.stockCode?.length > 0) {
      pipeline.push({
        $match: {
          $or: [
            { "entries.stocks.stock": { $in: filters.groupByRange.stockCode } },
            {
              "metaltransactions.stockItems.stockCode": {
                $in: filters.groupByRange.stockCode,
              },
            },
          ],
        },
      });
    }

    if (filters.groupByRange?.karat?.length > 0) {
      pipeline.push({
        $match: {
          $or: [
            { "metalInfo._id": { $in: filters.groupByRange.stockCode } },
            {
              "metalTxnInfo.stockItems.stockCode": {
                $in: filters.groupByRange.stockCode,
              },
            },
          ],
        },
      });
    }

    // Step 8: Unwind stockItems from metaltransactions
    pipeline.push({
      $unwind: {
        path: "$metaltransactions.stockItems",
        preserveNullAndEmptyArrays: true,
      },
    });

    // Step 9: Lookup metalstocks for stock details
    pipeline.push({
      $lookup: {
        from: "metalstocks",
        localField: "metaltransactions.stockItems.stockCode",
        foreignField: "_id",
        as: "metaldetail",
      },
    });

    // Step 10: Unwind metaldetail
    pipeline.push({
      $unwind: {
        path: "$metaldetail",
        preserveNullAndEmptyArrays: true,
      },
    });

    // Step 11: Lookup karat details (optional, as purity is available in stockItems)
    pipeline.push({
      $lookup: {
        from: "karatmasters",
        localField: "metaldetail.karat",
        foreignField: "_id",
        as: "karatDetails",
      },
    });

    // Step 12: Unwind karatDetails
    pipeline.push({
      $unwind: {
        path: "$karatDetails",
        preserveNullAndEmptyArrays: true,
      },
    });

    pipeline.push({
      $lookup: {
        from: "metalratemasters",
        localField: "metaltransactions.stockItems.metalRate",
        foreignField: "_id",
        as: "metalRate",
      },
    });

    // Step 12: Unwind karatDetails
    pipeline.push({
      $unwind: {
        path: "$metalRate",
        preserveNullAndEmptyArrays: true,
      },
    });

    // Step 13: Project the required fields
    pipeline.push({
      $project: {
        transactionId: "$transactionId",
        reference: "$reference",
        description: "$description",
        pcs: { $ifNull: ["$metaltransactions.stockItems.pieces", 0] },
        code: { $ifNull: ["$metaldetail.code", 0] },
        grossWeight: {
          $ifNull: [
            "$grossWeight",
            "$metaltransactions.stockItems.grossWeight",
            0,
          ],
        },
        premium: {
          $ifNull: ["$metaltransactions.stockItems.premium.amount", 0],
        },
        makingCharge: {
          $ifNull: ["$metaltransactions.stockItems.makingCharges.amount", 0],
        },
        discount: { $literal: 0 }, // Explicitly set to 0 using $literal
        purity: {
          $ifNull: ["$purity", "$metaltransactions.stockItems.purity", 0],
        },
        pureWeight: {
          $ifNull: [
            "$pureWeight",
            "$metaltransactions.stockItems.pureWeight",
            0,
          ],
        },
        totalAmount: {
          $ifNull: [
            "$metaltransactions.totalAmountSession.totalAmountAED",
            "$entries.totalAmount",
            0,
          ],
        },
        metalValue: {
          $ifNull: [
            "$metaltransactions.stockItems.metalRateRequirements.rate",
            0,
          ],
        },
        _id: 0,
      },
    });

    if (filters.costFilter?.minAmount) {
      pipeline.push({
        $match: {
          totalAmount: { $gte: filters.costFilter.minAmount },
        },
      });
    }

    // Step 14: Group to calculate totals
    pipeline.push({
      $group: {
        _id: null,
        transactions: {
          $push: {
            transactionId: "$transactionId",
            reference: "$reference",
            description: "$description",
            pcs: "$pcs",
            code: "$code",
            grossWeight: "$grossWeight",
            premium: "$premium",
            discount: "$discount",
            purity: "$purity",
            pureWeight: "$pureWeight",
            metalValue: "$metalValue",
            makingCharge: "$makingCharge",
            total: "$totalAmount",
          },
        },
        totalPcs: { $sum: "$pcs" },
        totalGrossWeight: { $sum: "$grossWeight" },
        totalPremium: { $sum: "$premium" },
        totalDiscount: { $sum: "$discount" },
        totalPureWeight: { $sum: "$pureWeight" },
        totalMetalValue: { $sum: "$metalValue" },
        totalMakingCharge: { $sum: "$makingCharge" },
      },
    });

    // Step 15: Project the final output
    pipeline.push({
      $project: {
        _id: 0,
        transactions: 1,
        totals: {
          totalPcs: "$totalPcs",
          totalGrossWeight: "$totalGrossWeight",
          totalPremium: "$totalPremium",
          totalDiscount: "$totalDiscount",
          totalPureWeight: "$totalPureWeight",
          totalMetalValue: "$totalMetalValue",
          totalMakingCharge: "$totalMakingCharge",
        },
      },
    });

    return pipeline;

    // Dynamically add conditions based on non-empty arrays
    if (filters.groupByRange?.stockCode?.length > 0) {
      groupByMatch["metalInfo.code"] = { $in: filters.groupByRange.stockCode };
    }

    if (filters.groupByRange?.categoryCode?.length > 0) {
      groupByMatch["metalInfo.category"] = {
        $in: filters.groupByRange.categoryCode,
      };
    }

    if (filters.groupByRange?.karat?.length > 0) {
      groupByMatch["metalInfo.karat"] = { $in: filters.groupByRange.karat };
    }

    if (filters.groupByRange?.type?.length > 0) {
      groupByMatch["metalInfo.type"] = { $in: filters.groupByRange.type };
    }

    if (filters.groupByRange?.size?.length > 0) {
      groupByMatch["metalInfo.size"] = { $in: filters.groupByRange.size };
    }

    if (filters.groupByRange?.color?.length > 0) {
      groupByMatch["metalInfo.color"] = { $in: filters.groupByRange.color };
    }

    if (filters.groupByRange?.brand?.length > 0) {
      groupByMatch["metalInfo.brand"] = { $in: filters.groupByRange.brand };
    }

    // Only push $match if any filter was added
    if (Object.keys(groupByMatch).length > 0) {
      pipeline.push({ $match: groupByMatch });
    }
    pipeline.push({
      $lookup: {
        from: "karatmasters",
        localField: "metalInfo.karat",
        foreignField: "_id",
        as: "karatDetails",
      },
    });

    pipeline.push({
      $group: {
        _id: {
          metalId: "$metalId",
          code: "$metalInfo.code",
          description: "$metalInfo.description",
          metalType: "$metalInfo.metalType",
          purity: "$purity",
        },
        metalName: { $first: "$metalInfo.code" },
        totalGrossWeight: { $sum: "$grossWeight" },
        totalPureWeight: { $sum: "$pureWeight" },

        totalCredit: { $sum: "$credit" },
        totalDebit: { $sum: "$debit" },

        // Smart pcsCount computation
        totalPcsCount: {
          $sum: {
            $cond: [
              { $eq: ["$metalInfo.pcs", true] },
              {
                $round: [
                  { $divide: ["$grossWeight", "$metalInfo.totalValue"] },
                  0,
                ],
              },
              0,
            ],
          },
        },
        logs: { $push: "$$ROOT" },
      },
    });

    // Conditionally filter based on transactionType
    if (filters.transactionType) {
      pipeline.push({
        $project: {
          metalId: "$_id.metalId",
          code: "$_id.code",
          description: "$_id.description",
          metalType: "$_id.metalType",
          purity: "$_id.purity",
          totalPcsCount: 1,
          totalGrossWeight: 1,
          totalPureWeight: 1,
          totalValue: 1,
          _id: 0,
        },
      });
    }
    return pipeline;
  }

  async getOpeningBalance(fromDate, filters) {
    try {
      if (!fromDate)
        throw new Error("From date is required to calculate opening balance");

      const startDate = new Date(fromDate);
      const year = startDate.getFullYear();
      const financialStart = new Date(`${year}-01-01T00:00:00.000Z`);

      const previousDay = new Date(startDate);
      previousDay.setDate(previousDay.getDate() - 1);
      previousDay.setHours(23, 59, 59, 999);

      if (previousDay < financialStart) {
        return { opening: 0 };
      }

      const pipeline = [
        {
          $match: {
            isActive: true,
            type: { $in: ["purchase-fixing", "sales-fixing"] },
            transactionDate: { $gte: financialStart, $lte: previousDay },
          },
        },
        {
          $lookup: {
            from: "metaltransactions",
            localField: "metalTransactionId",
            foreignField: "_id",
            as: "metalTransaction",
          },
        },
        { $unwind: { path: "$metalTransaction", preserveNullAndEmptyArrays: true } },
        {
          $unwind: {
            path: "$metalTransaction.stockItems",
            preserveNullAndEmptyArrays: true,
          },
        },
        {
          $project: {
            type: 1,
            grossWeight: { $ifNull: ["$grossWeight", 0] },
            purityDiffWeight: {
              $cond: [
                { $eq: ["$metalTransaction.fixed", true] },
                { $ifNull: ["$metalTransaction.stockItems.purityDiffWeight", 0] },
                0,
              ],
            },
          },
        },
        {
          $group: {
            _id: null,
            totalPurchase: {
              $sum: {
                $cond: [{ $eq: ["$type", "purchase-fixing"] }, "$grossWeight", 0],
              },
            },
            totalSales: {
              $sum: {
                $cond: [{ $eq: ["$type", "sales-fixing"] }, "$grossWeight", 0],
              },
            },
            totalPurityDiff: { $sum: "$purityDiffWeight" },
          },
        },
        {
          $project: {
            _id: 0,
            netPurchase: { $subtract: ["$totalPurchase", "$totalSales"] },
            purityDifference: "$totalPurityDiff",
          },
        },
      ];

      const result = await Registry.aggregate(pipeline);
      const data = result[0] || { netPurchase: 0, purityDifference: 0 };

      const opening = data.netPurchase + data.purityDifference;

      return { opening, ...data };
    } catch (error) {
      console.error("Error calculating opening balance:", error);
      throw new Error(`Failed to calculate opening balance: ${error.message}`);
    }
  }





  getReceivablesAndPayables() {
    const pipeline = [
      {
        $facet: {
          receivables: [
            {
              $match: {
                "balances.goldBalance.totalGrams": { $lt: 0 }
              }
            },
            {
              $group: {
                _id: null,
                totalReceivableGrams: {
                  $sum: { $abs: "$balances.goldBalance.totalGrams" }
                },
                accountCount: { $sum: 1 } // Count number of accounts
              }
            }
          ],
          payables: [
            {
              $match: {
                "balances.goldBalance.totalGrams": { $gt: 0 }
              }
            },
            {
              $group: {
                _id: null,
                totalPayableGrams: {
                  $sum: "$balances.goldBalance.totalGrams"
                },
                accountCount: { $sum: 1 } // Count number of accounts
              }
            }
          ]
        }
      },
      {
        $project: {
          totalReceivableGrams: {
            $ifNull: [{ $arrayElemAt: ["$receivables.totalReceivableGrams", 0] }, 0]
          },
          totalPayableGrams: {
            $ifNull: [{ $arrayElemAt: ["$payables.totalPayableGrams", 0] }, 0]
          },
          avgReceivableGrams: {
            $cond: {
              if: {
                $eq: [{ $arrayElemAt: ["$receivables.accountCount", 0] }, 0]
              },
              then: 0,
              else: {
                $divide: [
                  { $ifNull: [{ $arrayElemAt: ["$receivables.totalReceivableGrams", 0] }, 0] },
                  { $ifNull: [{ $arrayElemAt: ["$receivables.accountCount", 0] }, 1] }
                ]
              }
            }
          },
          avgPayableGrams: {
            $cond: {
              if: {
                $eq: [{ $arrayElemAt: ["$payables.accountCount", 0] }, 0]
              },
              then: 0,
              else: {
                $divide: [
                  { $ifNull: [{ $arrayElemAt: ["$payables.totalPayableGrams", 0] }, 0] },
                  { $ifNull: [{ $arrayElemAt: ["$payables.accountCount", 0] }, 1] }
                ]
              }
            }
          }
        }
      }
    ];

    return pipeline;
  }
  formatedOwnStock(reportData, receivablesAndPayables, openingBalance) {

    const summary = {
      totalGrossWeight: 0,
      netGrossWeight: 0,
      totalValue: 0,
      totalReceivableGrams: 0,
      totalPayableGrams: 0,
      avgGrossWeight: 0,
      avgBidValue: 0,
      openingBalance: openingBalance?.opening || 0, // Use resolved opening balance
      netPurchase: 0,
      purityDifference: 0, // Use resolved or default
      shortLongPosition: 0
    };

    // Extract receivable/payable safely
    if (receivablesAndPayables?.length) {
      summary.totalReceivableGrams = Number(receivablesAndPayables[0].totalReceivableGrams?.toFixed(2)) || 0;
      summary.totalPayableGrams = Number(receivablesAndPayables[0].totalPayableGrams?.toFixed(2)) || 0;
    }

    // Define purchase and sale categories
    const purchaseCategories = ['PRM', 'PF', 'PR'];
    const saleCategories = ['SAL', 'PR', 'SF'];

    let totalPurchase = 0;
    let totalSale = 0;
    let purchasePurityDifference = 0;
    let salePurityDifference = 0;

    const categories = reportData?.length ? reportData.map((item) => {
      summary.totalGrossWeight += item.totalGrossWeight || 0;
      summary.totalValue += item.totalValue || 0;

      if (purchaseCategories.includes(item.category)) {
        totalPurchase += item.totalGrossWeight || 0;
        purchasePurityDifference += item.totalPurityDiff || 0;
      } else if (saleCategories.includes(item.category)) {
        totalSale += item.totalGrossWeight || 0;
        salePurityDifference += item.totalPurityDiff || 0;
      }

      return {
        category: item.category,
        description: item.description,
        transactionCount: item.transactionCount,
        totalValue: item.totalValue,
        avgGrossWeight: item.avgGrossWeight,
        totalGrossWeight: item.totalGrossWeight,
        avgBidValue: item.avgBidValue,
        netGrossWeight: item.netGrossWeight,
        latestTransactionDate: item.latestTransactionDate,
        totalPurityDiff: item.totalPurityDiff
      };
    }) : [];

    // Calculate averages
    const totalCategories = reportData?.length || 0;
    summary.avgGrossWeight = totalCategories > 0 ? reportData.reduce((sum, item) => sum + (item.avgGrossWeight || 0), 0) / totalCategories : 0;
    summary.avgBidValue = totalCategories > 0 ? reportData.reduce((sum, item) => sum + (item.avgBidValue || 0), 0) / totalCategories : 0;

    // Calculate summary fields
    summary.netPurchase = totalPurchase - totalSale;
    summary.purityDifference = purchasePurityDifference + salePurityDifference;
    summary.netGrossWeight = totalPurchase - totalSale;
    summary.shortLongPosition = summary.openingBalance + summary.netPurchase + summary.purityDifference;

    // log puriy difference

    return {
      summary,
      categories
    };
  }


  OwnStockPipeLine(filters) {
    const pipeline = [];
    const referenceRegex = [];

    if (filters.voucher && Array.isArray(filters.voucher) && filters.voucher.length > 0) {
      filters.voucher.forEach(({ prefix }) => {
        const pattern = /^[A-Z]+$/.test(prefix) ? `^${prefix}` : `^${prefix}\\d+`;
        referenceRegex.push({ reference: { $regex: pattern, $options: "i" } });
      });
    }

    /* ------------------------------------------
       Step 2: Build match conditions
    ------------------------------------------ */
    const matchConditions = {
      isActive: true,
      type: { $in: ["purchase-fixing", "sale-fixing", "sales-fixing"] },
      $or: [
        ...referenceRegex,
        { reference: { $exists: false } },
      ],
    };

    // Step 3: Date filtering (optional, based on filters)
    if (filters.startDate || filters.endDate) {
      matchConditions.transactionDate = {};
      if (filters.startDate) {
        matchConditions.transactionDate.$gte = new Date(filters.startDate);
      }
      if (filters.endDate) {
        matchConditions.transactionDate.$lte = new Date(filters.endDate);
      }
    }

    // Step 4: Push $match to pipeline
    pipeline.push({ $match: matchConditions });


    /* ------------------------------------------
       Step 5: Lookup related collections
    ------------------------------------------ */
    pipeline.push({
      $lookup: {
        from: "metaltransactions",
        localField: "metalTransactionId",
        foreignField: "_id",
        as: "metaltransactions",
      },
    });
    pipeline.push({
      $unwind: {
        path: "$metaltransactions",
        preserveNullAndEmptyArrays: true,
      },
    });

    // pipeline.push({
    //   $unwind: {
    //     path: "$metaltransactions.stockItems",
    //     preserveNullAndEmptyArrays: true,
    //   },
    // });

    pipeline.push({
      $lookup: {
        from: "transactionfixings",
        localField: "fixingTransactionId",
        foreignField: "_id",
        as: "transactionfixings",
      },
    });

    pipeline.push({
      $lookup: {
        from: "entries",
        localField: "EntryTransactionId",
        foreignField: "_id",
        as: "entries",
      },
    });

    pipeline.push({
      $lookup: {
        from: "metalstocks",
        localField: "metalId",
        foreignField: "_id",
        as: "metalstocks",
      },
    });

    /* ------------------------------------------
       Step 6: Unwind joined data (safe unwind)
    ------------------------------------------ */

    pipeline.push({
      $unwind: { path: "$transactionfixings", preserveNullAndEmptyArrays: true },
    });
    pipeline.push({
      $unwind: { path: "$entries", preserveNullAndEmptyArrays: true },
    });
    pipeline.push({
      $unwind: { path: "$metalstocks", preserveNullAndEmptyArrays: true },
    });

    pipeline.push({
      $unwind: {
        path: "$metaltransactions.stockItems",
        preserveNullAndEmptyArrays: true,
      },
    });

    /* ------------------------------------------
       Step 7: Sort by transactionDate to ensure consistent $first selection
    ------------------------------------------ */
    pipeline.push({ $sort: { transactionDate: 1 } });

    /* ------------------------------------------
       Step 8: First Group by full reference to take first value per unique voucher
    ------------------------------------------ */
    pipeline.push({
      $group: {
        _id: "$reference",
        totalValue: { $first: { $ifNull: ["$value", 0] } },
        totalGrossWeight: { $sum: { $ifNull: ["$grossWeight", 0] } },
        totalbidvalue: { $first: { $ifNull: ["$goldBidValue", 0] } },
        totalDebit: { $first: { $ifNull: ["$debit", 0] } },
        totalCredit: { $first: { $ifNull: ["$credit", 0] } },
        totalPurityDiff: { $sum: { $ifNull: ["$metaltransactions.stockItems.purityDiffWeight", 0] } },
        latestTransactionDate: { $max: "$transactionDate" },
      },
    });

    /* ------------------------------------------
       Step 9: Second Group by prefix to sum across unique vouchers
    ------------------------------------------ */
    const dynamicSwitchBranches = (filters.voucher || []).map(({ prefix }) => ({
      case: {
        $regexMatch: {
          input: { $ifNull: ["$_id", ""] },
          regex: new RegExp(`^${prefix}\\d+`, "i"),
        },
      },
      then: prefix,
    }));

    pipeline.push({
      $group: {
        _id: {
          $let: {
            vars: {
              prefix: {
                $switch: {
                  branches: dynamicSwitchBranches,
                  default: "UNKNOWN",
                },
              },
            },
            in: "$$prefix",
          },
        },
        totalValue: { $sum: "$totalValue" },
        totalGrossWeight: { $sum: "$totalGrossWeight" },
        totalbidvalue: { $sum: "$totalbidvalue" },
        totalDebit: { $sum: "$totalDebit" },
        totalCredit: { $sum: "$totalCredit" },
        totalPurityDiff: { $sum: "$totalPurityDiff" }, // <-- added
        transactionCount: { $sum: 1 },
        latestTransactionDate: { $max: "$latestTransactionDate" },
      },
    });

    /* ------------------------------------------
       Step 10: Project to format the output with average
    ------------------------------------------ */
    const descriptionSwitchBranches = (filters.voucher || []).map(({ prefix, type }) => ({
      case: { $eq: ["$_id", prefix] },
      then: type.replace(/[-_]/g, " ").toLowerCase().replace(/\b\w/g, (l) => l.toUpperCase()),
    }));

    pipeline.push({
      $project: {
        _id: 0,
        category: "$_id",
        description: {
          $switch: {
            branches: descriptionSwitchBranches,
            default: "Unknown Category",
          },
        },
        totalValue: 1,
        netGrossWeight: { $subtract: ["$totalDebit", "$totalCredit"] },
        totalGrossWeight: 1,
        avgGrossWeight: {
          $cond: {
            if: { $eq: ["$transactionCount", 0] },
            then: 0,
            else: { $divide: ["$totalGrossWeight", "$transactionCount"] },
          },
        },
        avgBidValue: {
          $cond: {
            if: { $eq: ["$transactionCount", 0] },
            then: 0,
            else: { $divide: ["$totalbidvalue", "$transactionCount"] },
          },
        },
        transactionCount: 1,
        latestTransactionDate: 1,
        totalPurityDiff: 1, // <-- included in output

      },
    });

    /* ------------------------------------------
       Step 11: Sort by category
    ------------------------------------------ */
    pipeline.push({
      $sort: { category: 1 },
    });

    return pipeline;
  }

  metalFxingPipeLine(filters) {

    const pipeline = [];
    const matchConditions = {};

    // Step 1: Filter for specific transaction types
    matchConditions.$or = [
      { type: { $in: ["purchase-fixing", "sales-fixing"] } },
      { costCenter: "INVENTORY" }
    ];

    if (filters.voucher && filters.voucher.length > 0) {
      const regexFilters = filters.voucher.map((prefix) => ({
        reference: { $regex: `^${prefix}\\d+$`, $options: "i" }
      }));

      pipeline.push({
        $match: {
          $or: regexFilters
        }
      });
    }

    // Step 2: Date filtering (optional, based on filters)
    if (filters.startDate || filters.endDate) {
      matchConditions.transactionDate = {};
      if (filters.startDate) {
        matchConditions.transactionDate.$gte = new Date(filters.startDate);
      }
      if (filters.endDate) {
        matchConditions.transactionDate.$lte = new Date(filters.endDate);
      }
    }

    // Add match stage to pipeline
    pipeline.push({ $match: matchConditions });

    // Step 3: Lookup parties from accounts collection
    pipeline.push({
      $lookup: {
        from: "accounts", // Collection name for parties
        localField: "party", // Field in the current collection
        foreignField: "_id", // Field in the accounts collection
        as: "parties" // Output array field
      }
    });

    // Step 4: Unwind parties if you expect a single party per document
    pipeline.push({
      $unwind: {
        path: "$parties",
        preserveNullAndEmptyArrays: true // Keep documents even if no party is found
      }
    });

    // Step 5: Sort by transactionDate in descending order (LIFO)
    pipeline.push({
      $sort: {
        transactionDate: -1 // -1 for descending order (latest first)
      }
    });

    // Step 6: Project to match the UI structure
    pipeline.push({
      $project: {
        voucher: "$reference", // Maps to the voucher number (e.g., "PUR-2026")
        date: {
          $dateToString: {
            format: "%d/%m/%Y",
            date: "$transactionDate" // Maps to the transaction date (e.g., "31/07/2025")
          }
        },
        partyName: "$parties.customerName", // Maps to the party name (e.g., "Amal Test New")
        stockIn: "$goldCredit", // Maps to stock in (e.g., 0)
        stockOut: "$goldDebit", // Maps to stock out (e.g., 2000)
        balance: {
          $subtract: [
            "$runningBalance", // Adjust based on how balance is calculated
            { $add: ["$goldDebit", { $ifNull: ["$goldCredit", 0] }] }
          ]
        }, // Maps to balance (e.g., -1000), adjust logic if needed
        rate: "$goldBidValue", // Maps to rate (e.g., 377.98538), corrected from goldBidValue
        value: {
          $multiply: [
            "$goldBidValue",
            { $subtract: ["$goldCredit", "$goldDebit"] }
          ]
        }, // Maps to value (e.g., -755970.76), adjust if weight is involved
        average: 307.12 // Placeholder; calculate based on context (e.g., weighted average of rates)
      }
    });

    return pipeline;
  }

  formatReportData(reportData, filters) {
    if (!reportData || reportData.length === 0) {
      return {
        transactions: [],
        summary: {
          totalTransactions: 0,
          totalDebit: 0,
          totalCredit: 0,
          totalGrossWeight: 0,
          totalPcs: 0,
          totalPureWeight: 0,
          totalValue: 0,
        },
        appliedFilters: this.getAppliedFiltersInfo(filters),
      };
    }

    // Calculate summary statistics
    const summary = reportData.reduce(
      (acc, item) => {
        acc.totalTransactions += 1;
        acc.totalDebit += item.debit || 0;
        acc.totalCredit += item.credit || 0;
        if (filters.grossWeight && item.grossWeight) {
          acc.totalGrossWeight += item.grossWeight;
        }
        if (filters.pureWeight && item.pureWeight) {
          acc.totalPureWeight += item.pureWeight;
        }
        if (filters.showPcs && item.pcs) {
          acc.totalPcs += item.pcs;
        }
        acc.totalValue += item.value || 0;
        return acc;
      },
      {
        totalTransactions: 0,
        totalDebit: 0,
        totalCredit: 0,
        totalGrossWeight: 0,
        totalPureWeight: 0,
        totalPcs: 0,
        totalValue: 0,
      }
    );

    // Format individual transactions
    const transactions = reportData.map((item) => {
      const transaction = {
        date: item.date ? moment(item.date, "DD/MM/YYYY").format("DD/MM/YYYY") : "N/A",
        voucherNumber: item.voucherNumber,
        partyName: item.partyName,
        debit: item.debit || 0,
        credit: item.credit || 0,
        value: item.value || 0,
        stock: item.stockCode || "N/A",
      };

      // Add conditional fields based on filters
      if (filters.grossWeight && item.grossWeight !== null) {
        transaction.grossWeight = item.grossWeight;
      }
      if (filters.pureWeight && item.pureWeight !== null) {
        transaction.pureWeight = item.pureWeight;
      }
      if (filters.showPcs && item.pcs !== null) {
        transaction.pcs = item.pcs;
      }

      return transaction;
    });

    return {
      transactions,
      summary,
      appliedFilters: this.getAppliedFiltersInfo(filters),
    };
  }

  /**
   * Generates information about applied filters
   * @param {Object} filters - Validated filter parameters
   * @returns {Object} Summary of applied filters
   */
  getAppliedFiltersInfo(filters) {
    return {
      dateRange:
        filters.startDate && filters.endDate
          ? `${moment(filters.startDate).format("DD/MM/YYYY")} to ${moment(
            filters.endDate
          ).format("DD/MM/YYYY")}`
          : "All dates",
      hasStockFilter: filters.stock.length > 0,
      hasKaratFilter: filters.karat.length > 0,
      hasDivisionFilter: filters.division.length > 0,
      hasVoucherFilter: filters.voucher.length > 0,
      hasAccountTypeFilter: filters.accountType.length > 0,
      showGrossWeight: filters.grossWeight,
      showPureWeight: filters.pureWeight,
      showPcs: filters.showPcs,
    };
  }
}<|MERGE_RESOLUTION|>--- conflicted
+++ resolved
@@ -2203,20 +2203,12 @@
     // Date filter - support asOnDate for stock balance as of a specific date
     if (filters.asOnDate) {
       // If asOnDate is provided, fetch all records up to and including that date
-<<<<<<< HEAD
-      matchConditions.createdAt = {
-=======
       matchConditions.voucherDate = {
->>>>>>> 1fb3eae4
         $lte: new Date(filters.asOnDate)
       };
     } else if (filters.startDate || filters.endDate) {
       // Otherwise use date range if provided
-<<<<<<< HEAD
-      matchConditions.createdAt = {};
-=======
       matchConditions.voucherDate = {};
->>>>>>> 1fb3eae4
       if (filters.startDate) {
         matchConditions.voucherDate.$gte = new Date(filters.startDate);
       }
@@ -2311,10 +2303,6 @@
       },
     });
 
-<<<<<<< HEAD
-    // Division filter
-    if (filters.division?.length) {
-=======
     // Division filter (use MetalStock.metalType)
     if (filters.division?.length) {
       pipeline.push({
@@ -2381,7 +2369,6 @@
     if (filters.groupByRange?.brand?.length === 1) dimensionsNeedingLookup.add("brand");
 
     if (dimensionsNeedingLookup.has("categoryCode")) {
->>>>>>> 1fb3eae4
       pipeline.push({
         $lookup: {
           from: "maincategories",
@@ -2398,143 +2385,6 @@
       });
     }
 
-<<<<<<< HEAD
-    // Group by stockCode to calculate totals and averages
-    pipeline.push({
-      $group: {
-        _id: "$stockCode",
-        stockCode: { $first: "$stock.code" },
-        description: { $first: "$stock.description" },
-        metalId: { $first: "$stock._id" },
-        
-        // Calculate total gross weight based on transaction type
-        totalGrossWeight: {
-          $sum: {
-            $switch: {
-              branches: [
-                { case: { $eq: ["$transactionType", "sale"] }, then: { $multiply: ["$grossWeight", -1] } },
-                { case: { $eq: ["$transactionType", "exportSale"] }, then: { $multiply: ["$grossWeight", -1] } },
-                { case: { $eq: ["$transactionType", "metalPayment"] }, then: { $multiply: ["$grossWeight", -1] } },
-                { case: { $eq: ["$transactionType", "purchaseReturn"] }, then: { $multiply: ["$grossWeight", -1] } },
-                { case: { $eq: ["$transactionType", "importPurchaseReturn"] }, then: { $multiply: ["$grossWeight", -1] } },
-                { case: { $eq: ["$transactionType", "saleReturn"] }, then: "$grossWeight" },
-                { case: { $eq: ["$transactionType", "exportSaleReturn"] }, then: "$grossWeight" },
-                { case: { $eq: ["$transactionType", "purchase"] }, then: "$grossWeight" },
-                { case: { $eq: ["$transactionType", "importPurchase"] }, then: "$grossWeight" },
-                { case: { $eq: ["$transactionType", "metalReceipt"] }, then: "$grossWeight" },
-                { case: { $eq: ["$transactionType", "opening"] }, then: "$grossWeight" },
-                { case: { $eq: ["$transactionType", "initial"] }, then: "$grossWeight" },
-              ],
-              default: 0,
-            },
-          },
-        },
-        
-        // Calculate total pieces
-        totalPcs: {
-          $sum: {
-            $switch: {
-              branches: [
-                { case: { $eq: ["$transactionType", "sale"] }, then: { $multiply: ["$pcs", -1] } },
-                { case: { $eq: ["$transactionType", "exportSale"] }, then: { $multiply: ["$pcs", -1] } },
-                { case: { $eq: ["$transactionType", "metalPayment"] }, then: { $multiply: ["$pcs", -1] } },
-                { case: { $eq: ["$transactionType", "purchaseReturn"] }, then: { $multiply: ["$pcs", -1] } },
-                { case: { $eq: ["$transactionType", "importPurchaseReturn"] }, then: { $multiply: ["$pcs", -1] } },
-                { case: { $eq: ["$transactionType", "saleReturn"] }, then: "$pcs" },
-                { case: { $eq: ["$transactionType", "exportSaleReturn"] }, then: "$pcs" },
-                { case: { $eq: ["$transactionType", "purchase"] }, then: "$pcs" },
-                { case: { $eq: ["$transactionType", "importPurchase"] }, then: "$pcs" },
-                { case: { $eq: ["$transactionType", "metalReceipt"] }, then: "$pcs" },
-                { case: { $eq: ["$transactionType", "opening"] }, then: "$pcs" },
-                // { case: { $eq: ["$transactionType", "initial"] }, then: "$pcs" },
-              ],
-              default: 0,
-            },
-          },
-        },
-        
-        // Get purity from karat details
-        purity: { $first: "$karatDetails.standardPurity" },
-        
-        // Sum of avgMakingRate from purchase transactions
-        totalMakingRate: {
-          $sum: {
-            $cond: [
-              {
-                $in: [
-                  "$transactionType",
-                  ["purchase", "importPurchase", "saleReturn", "exportSaleReturn"]
-                ]
-              },
-              "$avgMakingRate",
-              0
-            ]
-          }
-        },
-        
-        // Sum of avgMakingAmount from purchase transactions
-        totalMakingAmount: {
-          $sum: {
-            $cond: [
-              {
-                $in: [
-                  "$transactionType",
-                  ["purchase", "importPurchase", "saleReturn", "exportSaleReturn"]
-                ]
-              },
-              "$avgMakingAmount",
-              0
-            ]
-          }
-        },
-        
-        // Count of purchase transactions
-        purchaseTransactionCount: {
-          $sum: {
-            $cond: [
-              {
-                $in: [
-                  "$transactionType",
-                  ["purchase", "importPurchase", "saleReturn", "exportSaleReturn"]
-                ]
-              },
-              1,
-              0
-            ]
-          }
-        },
-      },
-    });
-
-    // Calculate weighted averages for making rate and amount
-    pipeline.push({
-      $project: {
-        _id: 0,
-        stockCode: 1,
-        description: 1,
-        metalId: 1,
-        grossWeight: "$totalGrossWeight",
-        pcs: "$totalPcs",
-        purity: 1,
-        
-        // Calculate average making rate (sum / count of purchase transactions)
-        avgMakingRate: {
-          $cond: [
-            { $gt: ["$purchaseTransactionCount", 0] },
-            { $divide: ["$totalMakingRate", "$purchaseTransactionCount"] },
-            0
-          ]
-        },
-        
-        // Calculate average making amount (sum / count of purchase transactions)
-        avgMakingAmount: {
-          $cond: [
-            { $gt: ["$purchaseTransactionCount", 0] },
-            { $divide: ["$totalMakingAmount", "$purchaseTransactionCount"] },
-            0
-          ]
-        },
-=======
     if (dimensionsNeedingLookup.has("type")) {
       pipeline.push({
         $lookup: {
@@ -2836,7 +2686,6 @@
             0,
           ],
         },
->>>>>>> 1fb3eae4
       },
     });
 
@@ -2850,11 +2699,7 @@
     // Sort by stock code
     pipeline.push({
       $sort: {
-<<<<<<< HEAD
-        stockCode: 1,
-=======
         code: 1,
->>>>>>> 1fb3eae4
       },
     });
 
