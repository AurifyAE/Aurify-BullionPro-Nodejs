--- conflicted
+++ resolved
@@ -141,11 +141,7 @@
           isDefault: !!c.isDefault,
           lastUpdated: new Date(),
         }));
-<<<<<<< HEAD
   
-=======
-
->>>>>>> b244d9b1
         debtorData.balances = {
           goldBalance: {
             totalGrams: 0,
