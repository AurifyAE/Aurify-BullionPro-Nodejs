--- conflicted
+++ resolved
@@ -501,11 +501,8 @@
         },
         {
           path: "balances.cashBalance.currency",
-<<<<<<< HEAD
           select: "currencyCode conversionRate description ",
-=======
           select: "currencyCode description conversionRate symbol",
->>>>>>> 755d367a
         },
         { path: "acDefinition.branches.branch", select: "code name" },
         { path: "createdBy", select: "name email" },
