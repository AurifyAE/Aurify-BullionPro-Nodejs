--- conflicted
+++ resolved
@@ -1036,15 +1036,10 @@
     ];
     const prefix =
       transactionType === "Purchase" ||
-<<<<<<< HEAD
-        transactionType === "Import-Purchase-Return" ||
-        transactionType === "Purchase-Return"
-=======
       transactionType === "Import-Purchase-Return" ||
       transactionType === "Purchase-Return" ||
       transactionType === "Hedge-Metal-Receipt" ||
       transactionType === "Hedge-Metal-Reciept"
->>>>>>> bdba8dbc
         ? "HSM"
         : "HPM";
     const transactionId = await generateUniqueTransactionId(prefix);
@@ -13141,13 +13136,10 @@
     switch (transaction.transactionType) {
       case "purchase":
       case "saleReturn":
-<<<<<<< HEAD
+      case "hedgeMetalReceipt":
+      case "hedgeMetalReciept": // Support both spellings
       case "importPurchase":
       case "exportSaleReturn":
-=======
-      case "hedgeMetalReceipt":
-      case "hedgeMetalReciept": // Support both spellings
->>>>>>> bdba8dbc
         await InventoryService.updateInventory(
           transaction,
           false,
@@ -13157,12 +13149,9 @@
         break;
       case "sale":
       case "purchaseReturn":
-<<<<<<< HEAD
+      case "hedgeMetalPayment":
       case "exportSale":
       case "importPurchaseReturn":
-=======
-      case "hedgeMetalPayment":
->>>>>>> bdba8dbc
         await InventoryService.updateInventory(
           transaction,
           true,
