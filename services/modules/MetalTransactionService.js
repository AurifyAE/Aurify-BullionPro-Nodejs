--- conflicted
+++ resolved
@@ -592,15 +592,6 @@
     const entries = [];
     const partyName = party.customerName || party.accountCode;
 
-<<<<<<< HEAD
-    const normalizedTransactionType = String(transactionType || "")
-      .toLowerCase()
-      .replace(/\s+/g, "-");
-
-    const normalizedTypeKey = String(transactionType || "")
-      .toLowerCase()
-      .replace(/[\s_-]/g, "");
-=======
     const normalizedTypeKey = String(transactionType || "")
       .toLowerCase()
       .replace(/[^a-z]/g, "");
@@ -628,7 +619,6 @@
     const normalizedTransactionType = String(transactionType || "")
       .toLowerCase()
       .replace(/\s+/g, "-");
->>>>>>> 1fb3eae4
 
     const groupA = ["purchase", "salereturn", "importpurchase", "exportsalereturn"];
     const isGroupA = groupA.includes(normalizedTypeKey);
@@ -646,11 +636,7 @@
           baseTransactionId,
           metalTransactionId,
           "PARTY-GOLD",
-<<<<<<< HEAD
-          "purchase-fixing",
-=======
           fixingEntryType,
->>>>>>> 1fb3eae4
           `Party gold balance - ${transactionType} from ${partyName}`,
           party._id,
           true,
@@ -677,11 +663,7 @@
           baseTransactionId,
           metalTransactionId,
           "PARTY-GOLD",
-<<<<<<< HEAD
-          "sales-fixing",
-=======
           fixingEntryType,
->>>>>>> 1fb3eae4
           `Party gold balance - ${transactionType} to ${partyName}`,
           party._id,
           true,
@@ -714,25 +696,6 @@
         party._id,
         false,
         totals.pureWeight,
-<<<<<<< HEAD
-         isGroupA ? totals.goldValue : 0,
-        isGroupA
-          ? {
-              goldCredit: totals.pureWeight,
-              cashDebit: totals.goldValue,
-              grossWeight: totals.grossWeight,
-              goldBidValue: totals.bidValue,
-              ...FX,
-            }
-          : {
-            debit: totals.goldValue,
-              goldDebit: totals.pureWeight,
-              cashCredit: totals.goldValue,
-              grossWeight: totals.grossWeight,
-              goldBidValue: totals.bidValue,
-              ...FX,
-            },
-=======
         totals.goldValue,
         isGroupA
           ? {
@@ -749,7 +712,6 @@
             goldBidValue: totals.bidValue,
             ...FX,
           },
->>>>>>> 1fb3eae4
         voucherDate,
         hedgeVoucherNo,
         adminId
@@ -772,22 +734,6 @@
         isGroupA ? totals.goldValue : 0,
         isGroupA
           ? {
-<<<<<<< HEAD
-              goldDebit: totals.pureWeight,
-              cashDebit: totals.goldValue,
-              grossWeight: totals.grossWeight,
-              goldBidValue: totals.bidValue,
-              ...FX,
-            }
-          : {
-              debit: totals.goldValue,
-              goldCredit: totals.pureWeight,
-              cashDebit: totals.goldValue,
-              grossWeight: totals.grossWeight,
-              goldBidValue: totals.bidValue,
-              ...FX,
-            },
-=======
             goldDebit: totals.pureWeight,
             cashDebit: totals.goldValue,
             grossWeight: totals.grossWeight,
@@ -802,7 +748,6 @@
             goldBidValue: totals.bidValue,
             ...FX,
           },
->>>>>>> 1fb3eae4
         voucherDate,
         voucherNumber,
         adminId
@@ -820,26 +765,6 @@
         party._id,
         false,
         totals.pureWeight,
-<<<<<<< HEAD
-         isGroupA ? totals.goldValue : 0,
-        isGroupA
-          ? {
-              debit: totals.pureWeight,
-              goldDebit: totals.pureWeight,
-              cashCredit: totals.goldValue,
-              grossWeight: totals.grossWeight,
-              goldBidValue: totals.bidValue,
-              ...FX,
-            }
-          : {
-              debit: totals.goldValue,
-              goldCredit: totals.pureWeight,
-              cashDebit: totals.goldValue,
-              grossWeight: totals.grossWeight,
-              goldBidValue: totals.bidValue,
-              ...FX,
-            },
-=======
         isGroupA ? 0 : totals.pureWeight,
         isGroupA
           ? {
@@ -857,7 +782,6 @@
             goldBidValue: totals.bidValue,
             ...FX,
           },
->>>>>>> 1fb3eae4
         voucherDate,
         hedgeVoucherNo,
         adminId
