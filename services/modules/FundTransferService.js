// services/modules/FundTransferService.js
import Registry from "../../models/modules/Registry.js";
import AccountType from "../../models/modules/AccountType.js";
import FundTransfer from "../../models/modules/FundTransfer.js";
import { createAppError } from "../../utils/errorHandler.js";

class FundTransferService {
  // ============================================================
  // GET DEFAULT CASH BALANCE (always update this row)
  // ============================================================
  static getDefaultCashBalance(account) {
    let def = account.balances.cashBalance.find((b) => b.isDefault);

    // If not found → create one
    if (!def) {
      def = {
        currency: null,
        code: "AED",
        amount: 0,
        isDefault: true,
        lastUpdated: new Date(),
      };
      account.balances.cashBalance.push(def);
    }

    return def;
  }

  // ============================================================
  // FUND TRANSFER ENTRY POINT
  // ============================================================
  static async accountToAccountTransfer(
    senderId,
    receiverId,
    value,
    assetType,
    adminId,
    voucher
  ) {
    try {
      if (value === 0) {
        throw createAppError("Transfer value cannot be zero", 400);
      }

      const senderAccount = await AccountType.findById(senderId);
      const receiverAccount = await AccountType.findById(receiverId);

      if (!senderAccount || !receiverAccount) {
        throw createAppError("Sender or receiver account not found", 404);
      }

<<<<<<< HEAD
      // CASH TRANSFER
=======
      // Check if accounts have sufficient balance for the transfer
      const transferAmount = Math.abs(value);
      const isNegativeTransfer = value < 0;
>>>>>>> b244d9b1
      if (assetType === "CASH") {
        await handleCashTransfer(
          senderAccount,
          receiverAccount,
          value,
          adminId,
          voucher
        );
      }

      // GOLD TRANSFER
      if (assetType === "GOLD") {
        await handleGoldTransfer(
          senderAccount,
          receiverAccount,
          value,
          adminId,
          voucher
        );
      }
    } catch (error) {
      throw error;
    }
  }

  // ============================================================
  // OPENING BALANCE TRANSFER
  // ============================================================
  static async openingBalanceTransfer(
    receiverId,
    value,
    adminId,
    assetType,
    voucher
  ) {
    try {
      const isCredit = value > 0;
      const isDebit = value < 0;
      const absoluteValue = Math.abs(value);

      const receiverAccount = await AccountType.findById(receiverId);
      if (!receiverAccount)
        throw createAppError("Receiver account not found", 404);

      // CHECK EXISTING OPENING BALANCE
      const existingOpening = await Registry.findOne({
        party: receiverId,
        type:
          assetType === "CASH"
            ? "OPENING_CASH_BALANCE"
            : "OPENING_GOLD_BALANCE",
      });

      // ============================================================
      // UPDATE EXISTING OPENING BALANCE
      // ============================================================
      if (existingOpening) {
        const revertValue = existingOpening.credit || -existingOpening.debit;

        if (assetType === "CASH") {
          const cash =
            FundTransferService.getDefaultCashBalance(receiverAccount);
          cash.amount -= revertValue;
          cash.amount += value;
          cash.lastUpdated = new Date();
        } else {
          receiverAccount.balances.goldBalance.totalGrams -= revertValue;
          receiverAccount.balances.goldBalance.totalGrams += value;
        }

        const updatedRunningBalance =
          assetType === "CASH"
            ? FundTransferService.getDefaultCashBalance(receiverAccount).amount
            : receiverAccount.balances.goldBalance.totalGrams;

        const previousBalance = updatedRunningBalance - value;

        await Registry.updateMany(
          { party: receiverId },
          {
            $set: {
              value: absoluteValue,
              credit: isCredit ? absoluteValue : 0,
              debit: isDebit ? absoluteValue : 0,
              runningBalance: updatedRunningBalance,
              previousBalance,
              updatedAt: new Date(),
            },
          }
        );

        await FundTransfer.updateMany(
          {
            "receivingParty.party": receiverId,
          },
          {
            $set: {
              value: absoluteValue,
              receivingParty: {
                party: receiverId,
                credit: isCredit ? absoluteValue : 0,
              },
              sendingParty: {
                party: null,
                debit: isDebit ? absoluteValue : 0,
              },
            },
          }
        );

        await receiverAccount.save();
        return;
      }

      // ============================================================
      // NEW OPENING BALANCE (CASH)
      // ============================================================
      if (assetType === "CASH") {
        const cash = FundTransferService.getDefaultCashBalance(receiverAccount);

        const previousBalance = cash.amount;
        cash.amount += value;
        cash.lastUpdated = new Date();

        const runningBalance = cash.amount;

        const fundTransfer = new FundTransfer({
          transactionId: await FundTransfer.generateTransactionId(),
          description: `OPENING CASH BALANCE FOR ${receiverAccount.customerName}`,
          value: absoluteValue,
          assetType: "CASH",
          receivingParty: { party: receiverAccount._id, credit: absoluteValue },
          sendingParty: { party: null, debit: isDebit ? absoluteValue : 0 },
          voucherNumber: voucher.voucherCode,
          voucherType: voucher.voucherType,
          isBullion: false,
          createdBy: adminId,
          type: "OPENING-BALANCE",
        });

        const regCash = new Registry({
          transactionType: "OPENING-BALANCE",
          transactionId: await Registry.generateTransactionId(),
          type: "OPENING_CASH_BALANCE",
          description: `OPENING BALANCE FOR ${receiverAccount.customerName}`,
          value: absoluteValue,
          runningBalance,
          previousBalance,
          credit: isCredit ? absoluteValue : 0,
          debit: isDebit ? absoluteValue : 0,
          reference: voucher.voucherCode,
          createdBy: adminId,
          party: receiverAccount._id,
          TransferTransactionId: fundTransfer._id,
        });

        await receiverAccount.save();
        await fundTransfer.save();
        await regCash.save();
      }

      // ============================================================
      // NEW OPENING BALANCE (GOLD)
      // ============================================================
      if (assetType === "GOLD") {
        const previousBalance = receiverAccount.balances.goldBalance.totalGrams;
        receiverAccount.balances.goldBalance.totalGrams += value;
        const runningBalance = receiverAccount.balances.goldBalance.totalGrams;

        const fundTransfer = new FundTransfer({
          transactionId: await FundTransfer.generateTransactionId(),
          description: `OPENING GOLD BALANCE FOR ${receiverAccount.customerName}`,
          value: absoluteValue,
          assetType: "GOLD",
          receivingParty: { party: receiverAccount._id, credit: absoluteValue },
          sendingParty: { party: null, debit: isDebit ? absoluteValue : 0 },
          voucherNumber: voucher.voucherCode,
          voucherType: voucher.voucherType,
          isBullion: false,
          createdBy: adminId,
          type: "OPENING-BALANCE",
        });

        const regGold = new Registry({
          transactionType: "OPENING-BALANCE",
          transactionId: await Registry.generateTransactionId(),
          type: "OPENING_GOLD_BALANCE",
          description: `OPENING GOLD FOR ${receiverAccount.customerName}`,
          value: absoluteValue,
          runningBalance,
          previousBalance,
          credit: isCredit ? absoluteValue : 0,
          debit: isDebit ? absoluteValue : 0,
          reference: voucher.voucherCode,
          createdBy: adminId,
          party: receiverAccount._id,
          TransferTransactionId: fundTransfer._id,
        });

        await receiverAccount.save();
        await fundTransfer.save();
        await regGold.save();
      }
    } catch (error) {
      throw error;
    }
  }

  // ============================================================
  // GET ALL TRANSFERS
  // ============================================================
  static async getFundTransfers() {
    return await FundTransfer.find({})
      .populate("receivingParty.party")
      .populate("sendingParty.party")
      .populate("createdBy")
      .populate("updatedBy")
      .sort({ createdAt: -1 });
  }
}

// ===================================================================
// INTERNAL — HANDLE CASH TRANSFER
// ===================================================================
async function handleCashTransfer(
  senderAccount,
  receiverAccount,
  value,
  adminId,
  voucher
) {
<<<<<<< HEAD
  const amount = Math.abs(value);
  const isNegative = value < 0;

  const senderCash = FundTransferService.getDefaultCashBalance(senderAccount);
  const receiverCash =
    FundTransferService.getDefaultCashBalance(receiverAccount);
=======
  // Calculate the actual amounts to debit/credit based on value sign
  const transferAmount = Math.abs(value);
  const isNegativeTransfer = value < 0;

  // Store previous balances for registry logging
  const senderPreviousBalance = senderAccount.balances.cashBalance.amount;
  const receiverPreviousBalance = receiverAccount.balances.cashBalance.amount;
  if (isNegativeTransfer) {
    // Negative transfer: sender gets credited, receiver gets debited
    // Example: value = -2000, sender balance = -1000
    // Result: sender = -1000 + 2000 = 1000, receiver = current - 2000
    senderAccount.balances.cashBalance.amount -= transferAmount;
    receiverAccount.balances.cashBalance.amount += transferAmount;
  } else {
>>>>>>> b244d9b1

  const prevSenderBal = senderCash.amount;
  const prevReceiverBal = receiverCash.amount;

  // APPLY TRANSFER
  if (isNegative) {
    senderCash.amount += amount;
    receiverCash.amount -= amount;
  } else {
    senderCash.amount -= amount;
    receiverCash.amount += amount;
  }

  senderCash.lastUpdated = new Date();
  receiverCash.lastUpdated = new Date();

  // FUND TRANSFER RECORD
  const fundTransfer = new FundTransfer({
    transactionId: await FundTransfer.generateTransactionId(),
    description: `CASH TRANSFER FROM ${senderAccount.customerName} TO ${receiverAccount.customerName}`,
    value,
    assetType: "CASH",
    receivingParty: {
      party: isNegative ? senderAccount._id : receiverAccount._id,
      credit: amount,
    },
    sendingParty: {
      party: isNegative ? receiverAccount._id : senderAccount._id,
      debit: amount,
    },
    voucherNumber: voucher.voucherCode,
    voucherType: voucher.voucherType,
    createdBy: adminId,
  });

  // REGISTRY — SENDER
  const regSender = new Registry({
    transactionType: "TRANSFER",
    transactionId: await Registry.generateTransactionId(),
    type: "PARTY_CASH_BALANCE",
    description: fundTransfer.description,
    value: amount,
    previousBalance: prevSenderBal,
    runningBalance: senderCash.amount,
    debit: amount,
    reference: voucher.voucherCode,
    createdBy: adminId,
    party: senderAccount._id,
    TransferTransactionId: fundTransfer._id,
  });

  // REGISTRY — RECEIVER
  const regReceiver = new Registry({
    transactionType: "TRANSFER",
    transactionId: await Registry.generateTransactionId(),
    type: "PARTY_CASH_BALANCE",
    description: fundTransfer.description,
    value: amount,
    previousBalance: prevReceiverBal,
    runningBalance: receiverCash.amount,
    credit: amount,
    reference: voucher.voucherCode,
    createdBy: adminId,
    party: receiverAccount._id,
    TransferTransactionId: fundTransfer._id,
  });

  await senderAccount.save();
  await receiverAccount.save();
  await fundTransfer.save();
  await regSender.save();
  await regReceiver.save();
}

// ===================================================================
// INTERNAL — HANDLE GOLD TRANSFER (UNCHANGED LOGIC)
// ===================================================================
async function handleGoldTransfer(
  senderAccount,
  receiverAccount,
  value,
  adminId,
  voucher
) {
  const amount = Math.abs(value);
  const isNegative = value < 0;

  const prevSender = senderAccount.balances.goldBalance.totalGrams;
  const prevReceiver = receiverAccount.balances.goldBalance.totalGrams;

  if (isNegative) {
    senderAccount.balances.goldBalance.totalGrams += amount;
    receiverAccount.balances.goldBalance.totalGrams -= amount;
  } else {
    senderAccount.balances.goldBalance.totalGrams -= amount;
    receiverAccount.balances.goldBalance.totalGrams += amount;
  }

  const fundTransfer = new FundTransfer({
    transactionId: await FundTransfer.generateTransactionId(),
    description: `GOLD TRANSFER FROM ${senderAccount.customerName} TO ${receiverAccount.customerName}`,
    value,
    assetType: "GOLD",
    receivingParty: {
      party: isNegative ? senderAccount._id : receiverAccount._id,
      credit: amount,
    },
    sendingParty: {
      party: isNegative ? receiverAccount._id : senderAccount._id,
      debit: amount,
    },
    voucherNumber: voucher.voucherCode,
    voucherType: voucher.voucherType,
    createdBy: adminId,
  });

  const regSender = new Registry({
    transactionType: "TRANSFER",
    transactionId: await Registry.generateTransactionId(),
    type: "PARTY_GOLD_BALANCE",
    description: fundTransfer.description,
    value: amount,
    previousBalance: prevSender,
    runningBalance: senderAccount.balances.goldBalance.totalGrams,
    debit: amount,
    reference: voucher.voucherCode,
    createdBy: adminId,
    party: senderAccount._id,
    TransferTransactionId: fundTransfer._id,
  });

  const regReceiver = new Registry({
    transactionType: "TRANSFER",
    transactionId: await Registry.generateTransactionId(),
    type: "PARTY_GOLD_BALANCE",
    description: fundTransfer.description,
    value: amount,
    previousBalance: prevReceiver,
    runningBalance: receiverAccount.balances.goldBalance.totalGrams,
    credit: amount,
    reference: voucher.voucherCode,
    createdBy: adminId,
    party: receiverAccount._id,
    TransferTransactionId: fundTransfer._id,
  });

  await senderAccount.save();
  await receiverAccount.save();
  await fundTransfer.save();
  await regSender.save();
  await regReceiver.save();
}

export default FundTransferService;<|MERGE_RESOLUTION|>--- conflicted
+++ resolved
@@ -49,13 +49,9 @@
         throw createAppError("Sender or receiver account not found", 404);
       }
 
-<<<<<<< HEAD
-      // CASH TRANSFER
-=======
       // Check if accounts have sufficient balance for the transfer
       const transferAmount = Math.abs(value);
       const isNegativeTransfer = value < 0;
->>>>>>> b244d9b1
       if (assetType === "CASH") {
         await handleCashTransfer(
           senderAccount,
@@ -287,17 +283,8 @@
   adminId,
   voucher
 ) {
-<<<<<<< HEAD
   const amount = Math.abs(value);
   const isNegative = value < 0;
-
-  const senderCash = FundTransferService.getDefaultCashBalance(senderAccount);
-  const receiverCash =
-    FundTransferService.getDefaultCashBalance(receiverAccount);
-=======
-  // Calculate the actual amounts to debit/credit based on value sign
-  const transferAmount = Math.abs(value);
-  const isNegativeTransfer = value < 0;
 
   // Store previous balances for registry logging
   const senderPreviousBalance = senderAccount.balances.cashBalance.amount;
@@ -308,16 +295,6 @@
     // Result: sender = -1000 + 2000 = 1000, receiver = current - 2000
     senderAccount.balances.cashBalance.amount -= transferAmount;
     receiverAccount.balances.cashBalance.amount += transferAmount;
-  } else {
->>>>>>> b244d9b1
-
-  const prevSenderBal = senderCash.amount;
-  const prevReceiverBal = receiverCash.amount;
-
-  // APPLY TRANSFER
-  if (isNegative) {
-    senderCash.amount += amount;
-    receiverCash.amount -= amount;
   } else {
     senderCash.amount -= amount;
     receiverCash.amount += amount;
