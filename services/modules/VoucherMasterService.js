--- conflicted
+++ resolved
@@ -123,15 +123,9 @@
       }
 
       // Hedge Metal Transaction modules - use TransactionFixing model
-<<<<<<< HEAD
-      // Support all hedge-metal-* modules: purchase, sale, purchase-return, sale-return, import-purchase, etc.
-      if (moduleLC.startsWith("hedge-metal-")) {
-        console.log(`[getTransactionCount] Using model: TransactionFixing (Hedge) for module: ${moduleLC}`);
-=======
       const hedgeMetalModules = ["hedge-metal-payment", "hedge-metal-receipt","hedge-metal-purchase","hedge-metal-sale","hedge-metal-purchase-return","hedge-metal-sale-return","hedge-metal-import-purchase","hedge-metal-import-purchase-return","hedge-metal-export-sale","hedge-metal-export-sale-return"];
       if (hedgeMetalModules.includes(moduleLC)) {
         console.log(`[getTransactionCount] Using model: TransactionFixing (Hedge)`);
->>>>>>> a83284b5
 
         const query = {};
 
