import mongoose from "mongoose";
import Inventory from "../../models/modules/inventory.js";
import Registry from "../../models/modules/Registry.js";
import { createAppError } from "../../utils/errorHandler.js";
import MetalStock from "../../models/modules/MetalStock.js";
import InventoryLog from "../../models/modules/InventoryLog.js";
import BranchMaster from "../../models/modules/BranchMaster.js";

class InventoryService {
  static async fetchAllInventory() {
    try {
      const logs = await InventoryLog.aggregate([
        // 1️⃣ Sort latest first
        { $sort: { updatedAt: -1 } },

        // 2️⃣ Flags
        {
          $addFields: {
            isPurchase: {
              $in: [
                "$transactionType",
                [
                  "purchase",
                  "saleReturn",
                  "importPurchase",
                  "importPurchaseReturn",
                  "exportSaleReturn",
                ],
              ],
            },
            isOpeningOrAdjustment: {
              $in: ["$transactionType", ["opening", "adjustment"]],
            },
          },
        },

        // 3️⃣ Group by stockCode
        {
          $group: {
            _id: "$stockCode",

            // ----------------------------
            // Gross Weight
            // ----------------------------
            totalGrossWeight: {
              $sum: {
<<<<<<< HEAD
                $switch: {
                  branches: [
                    { case: { $eq: ["$transactionType", "sale"] }, then: { $multiply: ["$grossWeight", -1] } },
                    { case: { $eq: ["$transactionType", "metalPayment"] }, then: { $multiply: ["$grossWeight", -1] } },
                    { case: { $eq: ["$transactionType", "purchaseReturn"] }, then: { $multiply: ["$grossWeight", -1] } },
                    { case: { $eq: ["$transactionType", "saleReturn"] }, then: "$grossWeight" },
                    { case: { $eq: ["$transactionType", "purchase"] }, then: "$grossWeight" },
                    { case: { $eq: ["$transactionType", "metalReceipt"] }, then: "$grossWeight" },
                    { case: { $eq: ["$transactionType", "opening"] }, then: "$grossWeight" },
                  ],
                  default: 0,
                },
              },
            },
            // purchase , salereturn , 

            totalPeices: {
              $sum: {
                $switch: {
                  branches: [
                    { case: { $eq: ["$transactionType", "sale"] }, then: { $multiply: ["$pcs", -1] } },
                    { case: { $eq: ["$transactionType", "metalPayment"] }, then: { $multiply: ["$pcs", -1] } },
                    { case: { $eq: ["$transactionType", "purchaseReturn"] }, then: { $multiply: ["$pcs", -1] } },
                    { case: { $eq: ["$transactionType", "saleReturn"] }, then: "$pcs" },
                    { case: { $eq: ["$transactionType", "purchase"] }, then: "$pcs" },
                    { case: { $eq: ["$transactionType", "metalReceipt"] }, then: "$pcs" },
                    { case: { $eq: ["$transactionType", "opening"] }, then: "$pcs" },
                  ],
                  default: 0,
                },
              },
            },
            avgMakingRate: {
              $avg: {
                $cond: [
                  { $ne: ["$avgMakingRate", null] },
                  "$avgMakingRate",
                  "$$REMOVE"
                ]
              }
            },
            avgMakingAmount: {
              $avg: {
                $cond: [
                  { $ne: ["$avgMakingAmount", null] },
                  "$avgMakingAmount",
                  "$$REMOVE"
                ]
              }
            },
            pcs: { $first: "$pcs" },
=======
                $cond: [
                  { $eq: ["$action", "add"] },
                  "$grossWeight",
                  { $multiply: ["$grossWeight", -1] },
                ],
              },
            },

            // ----------------------------
            // Pieces
            // ----------------------------
            totalPeices: {
              $sum: {
                $cond: [
                  { $eq: ["$action", "add"] },
                  "$pcs",
                  { $multiply: ["$pcs", -1] }
                ]
              }
            },
            // ----------------------------
            // OPENING + ADJUSTMENT (already averaged)
            // ----------------------------
            baseMakingRate: {
              $sum: {
                $cond: [
                  {
                    $and: [
                      "$isOpeningOrAdjustment",
                      { $ne: ["$avgMakingRate", null] },
                    ],
                  },
                  "$avgMakingRate",
                  0,
                ],
              },
            },
            baseMakingAmount: {
              $sum: {
                $cond: [
                  {
                    $and: [
                      "$isOpeningOrAdjustment",
                      { $ne: ["$avgMakingAmount", null] },
                    ],
                  },
                  "$avgMakingAmount",
                  0,
                ],
              },
            },

            // ----------------------------
            // PURCHASE → AVERAGE ONLY
            // ----------------------------
            purchaseAvgMakingRate: {
              $avg: {
                $cond: [
                  {
                    $and: [
                      "$isPurchase",
                      { $ne: ["$avgMakingRate", null] },
                    ],
                  },
                  "$avgMakingRate",
                  "$$REMOVE",
                ],
              },
            },
            purchaseAvgMakingAmount: {
              $avg: {
                $cond: [
                  {
                    $and: [
                      "$isPurchase",
                      { $ne: ["$avgMakingAmount", null] },
                    ],
                  },
                  "$avgMakingAmount",
                  "$$REMOVE",
                ],
              },
            },

            // ----------------------------
            // Meta
            // ----------------------------
>>>>>>> c8adb2bf
            code: { $first: "$code" },
          },
        },

<<<<<<< HEAD

        // Lookup stock details from metalstocks
=======
        // 4️⃣ Lookups
>>>>>>> c8adb2bf
        {
          $lookup: {
            from: "metalstocks",
            localField: "_id",
            foreignField: "_id",
            as: "stock",
          },
        },
        { $unwind: { path: "$stock", preserveNullAndEmptyArrays: true } },

        {
          $lookup: {
            from: "karatmasters",
            localField: "stock.karat",
            foreignField: "_id",
            as: "karatInfo",
          },
        },
        { $unwind: { path: "$karatInfo", preserveNullAndEmptyArrays: true } },

        {
          $lookup: {
            from: "divisionmasters",
            localField: "stock.metalType",
            foreignField: "_id",
            as: "metalTypeInfo",
          },
        },
        { $unwind: { path: "$metalTypeInfo", preserveNullAndEmptyArrays: true } },

        // 5️⃣ Final projection
        {
          $project: {
            _id: 0,
<<<<<<< HEAD
            totalGrossWeight: 1,
            totalPeices: 1,
            code: 1,
            avgMakingRate: { $round: ["$avgMakingRate", 2] },
            avgMakingAmount: { $round: ["$avgMakingAmount", 2] },
=======
            code: 1,
            totalGrossWeight: 1,
            totalPeices: 1,

            // ✅ FINAL RULE APPLIED
            avgMakingRate: {
              $round: [
                {
                  $add: [
                    "$baseMakingRate",
                    { $ifNull: ["$purchaseAvgMakingRate", 0] },
                  ],
                },
                2,
              ],
            },

            avgMakingAmount: {
              $round: [
                {
                  $add: [
                    "$baseMakingAmount",
                    { $ifNull: ["$purchaseAvgMakingAmount", 0] },
                  ],
                },
                2,
              ],
            },

>>>>>>> c8adb2bf
            totalValue: "$stock.totalValue",
            metalId: "$stock._id",
            StockName: "$stock.code",
            pcs: "$stock.pcs",
            purity: "$karatInfo.standardPurity",
            metalType: "$metalTypeInfo.description",
          },
        },
      ]);

      return logs;
    } catch (err) {
      throw createAppError("Failed to fetch inventory logs", 500, "FETCH_ERROR");
    }
  }


  static async reverseInventory(transaction, session) {
    try {
      for (const item of transaction.stockItems || []) {
        const metalId = item.stockCode?._id;
        if (!metalId) continue;

        const [inventory, metal] = await Promise.all([
          Inventory.findOne({
            metal: new mongoose.Types.ObjectId(metalId),
          }).session(session),
          MetalStock.findById(metalId).session(session),
        ]);

        if (!inventory) {
          throw createAppError(
            `Inventory not found for metal: ${item.stockCode.code}`,
            404,
            "INVENTORY_NOT_FOUND"
          );
        }

        const isSale =
          transaction.transactionType === "sale" ||
          transaction.transactionType === "metalPayment";
        const factor = isSale ? 1 : -1; // Reverse the factor
        const pcsDelta = factor * (item.pieces || 0);
        const weightDelta = factor * (item.grossWeight || 0);
        inventory.pcsCount += pcsDelta;
        inventory.grossWeight += weightDelta;
        inventory.pureWeight = (inventory.grossWeight * inventory.purity) / 100;
        await inventory.save({ session });
        // Inventory Log
        await InventoryLog.create(
          [
            {
              code: metal.code,
              stockCode: metal._id,
              voucherCode:
                transaction.voucherNumber || item.voucherNumber || "",
              voucherDate: transaction.voucherDate || item.voucherDate || "",
              transactionType: transaction.transactionType,
              pcs: item.pieces || 0,
              grossWeight: item.grossWeight || 0,
              pureWeight: (item.grossWeight * item.purity) / 100,
              action: isSale ? "remove" : "add",
              createdAt: new Date(),
            },
          ],
          { session }
        );
      }
    } catch (error) {
      if (error.name === "AppError") throw error;
      throw createAppError(
        error.message || "Failed to reverse inventory",
        500,
        "INVENTORY_REVERSE_FAILED"
      );
    }
  }
  static async fetchInvLogs() {
    try {
      const logs = await InventoryLog.find().sort({ createdAt: -1 });
      return logs;
    } catch (error) {
      throw createAppError(
        "Failed to fetch inventory Logs",
        500,
        "FETCH_INVENTORY_LOG_ERROR"
      );
    }
  }

  static async getInventoryLogById(inventoryId) {
    console.log("inventoryId", inventoryId);
    console.log("Fetching logs for inventoryId", inventoryId);
    try {
      const logs = await InventoryLog.find({ stockCode: new mongoose.Types.ObjectId(inventoryId) });
      return logs;
    } catch (error) {
      throw createAppError(
        "Failed to fetch inventory Logs",
        500,
        "FETCH_INVENTORY_LOG_ERROR"
      );
    }
  }

  static async updateInventoryLog(inventoryId, body, admin) {

    try {
      // updated by also add to inventory log
      body.updatedBy = admin;
      const logs = await InventoryLog.findByIdAndUpdate(inventoryId, body, { new: true });
      return logs;
    } catch (error) {
      console.log(error)
      throw createAppError(
        "Failed to fetch inventory Logs",
        500,
        "FETCH_INVENTORY_LOG_ERROR"
      );
    }
  }

  static async deleteInventoryLogById(inventoryId) {

    try {
      const result = await InventoryLog.deleteMany({ _id: new mongoose.Types.ObjectId(inventoryId) });
      console.log("Deleted inventory logs for inventoryId:", inventoryId, "Result:", result);
      return result;
    } catch (error) {
      throw createAppError(
        "Failed to fetch inventory Logs",
        500,
        "FETCH_INVENTORY_LOG_ERROR"
      );
    }
  }




  static async fetchInventoryById(inventoryId) {
    try {
      const logs = await InventoryLog.aggregate([
        // 🎯 Step 1: Match only logs for that stockId (exclude drafts from balance calculation)
        {
          $match: {
            stockCode: new mongoose.Types.ObjectId(inventoryId),
            $or: [
              { isDraft: { $ne: true } }, // Not a draft
              { isDraft: { $exists: false } }, // Old entries without isDraft field
            ],
          },
        },

        // 📌 Step 2: Sort (optional but helpful)
        { $sort: { createdAt: -1 } },

        // 📌 Step 3: Group by stockCode
        {
          $group: {
            _id: "$stockCode",
            totalGrossWeight: {
              $sum: {
                $switch: {
                  branches: [
                    {
                      case: { $eq: ["$transactionType", "sale"] },
                      then: { $multiply: ["$grossWeight", -1] },
                    },
                    {
                      case: { $eq: ["$transactionType", "purchaseReturn"] },
                      then: { $multiply: ["$grossWeight", -1] },
                    },
                    {
                      case: { $eq: ["$transactionType", "saleReturn"] },
                      then: "$grossWeight",
                    },
                    {
                      case: { $eq: ["$transactionType", "purchase"] },
                      then: "$grossWeight",
                    },
                    {
                      case: { $eq: ["$transactionType", "opening"] },
                      then: "$grossWeight",
                    },
                  ],
                  default: 0,
                },
              },
            },
            pcs: { $sum: "$pcs" },
            code: { $first: "$code" },
          },
        },

        // 📌 Step 4: Lookup metal stock
        {
          $lookup: {
            from: "metalstocks",
            localField: "_id",
            foreignField: "_id",
            as: "stock",
          },
        },
        { $unwind: { path: "$stock", preserveNullAndEmptyArrays: true } },

        // 📌 Step 5: Lookup Karat info
        {
          $lookup: {
            from: "karatmasters",
            localField: "stock.karat",
            foreignField: "_id",
            as: "karatInfo",
          },
        },
        { $unwind: { path: "$karatInfo", preserveNullAndEmptyArrays: true } },

        // 📌 Step 6: Lookup Metal Type
        {
          $lookup: {
            from: "divisionmasters",
            localField: "stock.metalType",
            foreignField: "_id",
            as: "metalTypeInfo",
          },
        },
        {
          $unwind: { path: "$metalTypeInfo", preserveNullAndEmptyArrays: true },
        },

        // 📌 Step 7: Final Projection
        {
          $project: {
            _id: 0,
            totalGrossWeight: 1,
            code: 1,
            totalValue: "$stock.totalValue",
            metalId: "$stock._id",
            StockName: "$stock.code",
            pcs: 1,
            purity: "$karatInfo.standardPurity",
            karatDescription: "$karatInfo.description",
            karatCode: "$karatInfo.karatCode",
            metalType: "$metalTypeInfo.description",
          },
        },
      ]);

      // Also fetch draft logs separately (to show but not calculate)
      const draftLogs = await InventoryLog.find({
        stockCode: new mongoose.Types.ObjectId(inventoryId),
        isDraft: true,
      })
        .populate("draftId", "draftNumber transactionId status")
        .populate("party", "customerName accountCode")
        .sort({ createdAt: -1 })
        .lean();

      const result = logs?.[0] || null;
      if (result) {
        result.draftLogs = draftLogs || []; // Add drafts separately
      }

      return result;
    } catch (err) {
      throw createAppError(
        "Failed to fetch inventory",
        500,
        "FETCH_SINGLE_ERROR"
      );
    }
  }

  static async addInitialInventory(metal, createdBy) {
    try {
      // 1. Create inventory entry
      const inventory = new Inventory({
        metal: metal._id,
        pcs: metal.pcs,
        pcsCount: 0,
        pcsValue: metal.totalValue,
        grossWeight: 0,
        pureWeight: 0,
        purity: metal.karat?.standardPurity || 0,
        status: "active",
        isActive: true,
        createdBy,
      });

      const savedInventory = await inventory.save();

      // 2. Add inventory log
      await InventoryLog.create({
        code: metal.code,
        pcs: metal.pcs,
        stockCode: metal._id,
        voucherCode: metal.voucherCode || "INITIAL",
        voucherDate: metal.voucherDate || new Date(),
        grossWeight: 0,
        action: "add",
        transactionType: "initial",
        createdBy: createdBy,
        note: "Initial inventory record created",
      });

      return savedInventory;
    } catch (error) {
      throw createAppError(
        "Error while saving to database",
        500,
        "DATABASE_ERROR"
      );
    }
  }

  static async updateInventoryByFrontendInput({
    metalId,
    grossWeight,
    pieces,
    purity,
    pureWeight,
    avgMakingRate,
    avgMakingAmount,
    voucherDate,
    voucher,
    goldBidPrice,
    adminId
  }) {
    //log for debugging
    try {
      if (!metalId) {
        throw createAppError(
          "Missing metalId in input",
          400,
          "MISSING_INPUT"
        );
      }

      const inventory = await Inventory.findOne({
        metal: new mongoose.Types.ObjectId(metalId),
      });

      if (!inventory) {
        throw createAppError(
          `Inventory not found for metal ID: ${metalId}`,
          404,
          "INVENTORY_NOT_FOUND"
        );
      }
      const metal = await MetalStock.findById(metalId);
      if (!metal) {
        throw createAppError(
          `Metal not found for ID: ${metalId}`,
          404,
          "METAL_NOT_FOUND"
        );
      }

      let description = "";
      let registryValue = 0;

      const isAddition = grossWeight >= 0 && pieces >= 0;
      const qty = grossWeight !== 0 ? grossWeight : pieces;

      // no pcs or gross weight distinction
      inventory.grossWeight += grossWeight;
      inventory.pcsCount += pieces;
      description = `Inventory ${isAddition ? "added" : "removed"}: ${metal.code
        } - ${Math.abs(qty)} pieces & ${metal.totalValue} grams`;
      registryValue = Math.abs(qty) * (metal.pricePerPiece || 0);

      inventory.pureWeight = pureWeight
      description = `Inventory ${isAddition ? "added" : "removed"}: ${metal.code
        } - ${Math.abs(qty)} grams`;
      registryValue = Math.abs(qty) * (metal.pricePerGram || 0);

      const savedInventory = await inventory.save();


      const invLog = await InventoryLog.create({
        code: metal.code,
        transactionType: "opening",
        pcs: pieces,
        stockCode: metal._id,
        voucherCode: voucher?.voucherCode || "",
        voucherType: voucher?.voucherType || "",
        voucherDate: voucher?.voucherDate || new Date(),
        grossWeight: Math.abs(grossWeight),
        pcs: Math.abs(pieces),
        action: isAddition ? "add" : "remove",
        createdBy: adminId,
        note: `Inventory ${isAddition ? "added" : "removed"} by admin.`,
        purity: purity,
        avgMakingRate: avgMakingRate,
        avgMakingAmount: avgMakingAmount,
      });

      const res = await this.createRegistryEntry({
        transactionType: "opening",
        transactionId: await Registry.generateTransactionId(),
        metalId: metalId,
        InventoryLogID: invLog._id,
        type: "GOLD_STOCK",
        goldBidValue: goldBidPrice,
        description: `OPENING STOCK FOR ${metal.code}`,
        value: grossWeight,
        isBullion: true,
        credit: grossWeight,
        reference: voucher.voucherCode,
        createdBy: adminId,
        purity: inventory.purity,
        grossWeight: grossWeight,
        pureWeight,
      });
      console.log("Registry entry created:", res);
      return savedInventory;
    } catch (error) {
      if (error.name === "AppError") throw error;
      throw createAppError(
        error.message || "Inventory update failed",
        500,
        "INVENTORY_UPDATE_ERROR"
      );
    }
  }

  static async updateInventory(transaction, isSale, admin, session = null) {
    try {
      const updated = [];
      // Cache branch negative stock control settings to avoid repeated queries
      const branchNegativeStockCache = new Map();

      for (const item of transaction.stockItems || []) {
        const metalId = new mongoose.Types.ObjectId(item.stockCode?._id || item.stockCode);
        if (!metalId) continue;

        console.log("🔍 Looking for MetalStock with ID:", metalId);

        // Load inventory + metal in parallel
        const [inventory, metal] = await Promise.all([
          Inventory.findOne({ metal: metalId }).session(session),
          MetalStock.findById(metalId).session(session),
        ]);

        console.log("🔧 Inventory:", inventory ? "found ✅" : "missing ❌");
        console.log("🔧 MetalStock:", metal ? metal.code : "null");

        if (!inventory) {
          throw createAppError(
            `Inventory not found for metal: ${item.stockCode?.code || metalId}`,
            404,
            "INVENTORY_NOT_FOUND"
          );
        }

        if (!metal) {
          console.warn(`⚠️ MetalStock not found for ID: ${metalId}`);
          continue; // skip instead of crashing
        }

        // 🔹 Compute deltas
        const factor = isSale ? -1 : 1;
        const pcsDelta = factor * (item.pieces || 0);
        const weightDelta = factor * (item.grossWeight || 0);

        // Check branch's negative stock control setting (with caching)
        let allowNegativeStock = true; // Default to true (allow negative stock)

        if (metal.branch) {
          const branchId = metal.branch.toString();

          // Check cache first
          if (!branchNegativeStockCache.has(branchId)) {
            try {
              const branch = await BranchMaster.findById(metal.branch).session(session);
              if (branch) {
                // If negativeStockControl is explicitly false, don't allow negative stock
                // If it's true or undefined, allow negative stock (default behavior)
                allowNegativeStock = branch.negativeStockControl !== false;
                branchNegativeStockCache.set(branchId, allowNegativeStock);
              } else {
                // Branch not found, default to allowing negative stock
                branchNegativeStockCache.set(branchId, true);
              }
            } catch (branchError) {
              console.warn(`⚠️ Failed to fetch branch for negative stock control: ${branchError.message}`);
              // Default to allowing negative stock if branch fetch fails
              branchNegativeStockCache.set(branchId, true);
            }
          } else {
            // Use cached value
            allowNegativeStock = branchNegativeStockCache.get(branchId);
          }
        }

        // Validate stock levels only if negative stock is not allowed
        if (!allowNegativeStock) {
          if (inventory.pcsCount + pcsDelta < 0 || inventory.grossWeight + weightDelta < 0) {
            throw createAppError(
              `Insufficient stock for metal: ${metal.code}`,
              400,
              "INSUFFICIENT_STOCK"
            );
          }
        }

        // Apply deltas
        inventory.pcsCount += pcsDelta;
        inventory.grossWeight += weightDelta;
        inventory.pureWeight = inventory.grossWeight * (inventory.purity || 1);

        await inventory.save({ session });
        updated.push(inventory);
        console.log(JSON.stringify(transaction));

        // Log entry
        await InventoryLog.create(
          [
            {
              code: metal.code,
              stockCode: metal._id,
              voucherCode: transaction.voucherNumber || item.voucherNumber || `TX-${transaction._id}`,
              voucherDate: transaction.voucherDate || new Date(),
<<<<<<< HEAD
              voucgerType: transaction.voucherType || item.voucherType || "N/A",
              grossWeight: item.grossWeight || 0,
              party: transaction.party || item.party || null,
=======
              voucherType: transaction.voucherType || item.voucherType || "N/A",
              grossWeight: item.grossWeight || 0,
              party: transaction.party || item.party || null,
              avgMakingAmount: item.makingUnit.makingAmount || 0,
              avgMakingRate: item.makingUnit.makingRate || 0,
>>>>>>> c8adb2bf
              action: isSale ? "remove" : "add",
              transactionType:
                transaction.transactionType ||
                item.transactionType ||
                (isSale ? "sale" : "purchase"),
              createdBy: transaction.createdBy || admin || null,
              pcs: item.pieces,
              note: isSale
                ? "Inventory reduced due to sale transaction"
                : "Inventory increased due to purchase transaction",
            },
          ],
          { session }
        );
      }

      console.log("✅ [updateInventory] Completed successfully");
      return updated;
    } catch (err) {
      console.error("❌ [Inventory Update Error]", {
        message: err?.message,
        name: err?.name,
        code: err?.code,
        stack: err?.stack,
      });

      throw createAppError(
        err?.message || "Failed to update inventory",
        err?.statusCode || 500,
        err?.code || "INVENTORY_UPDATE_FAILED"
      );
    }
  }


  static async createRegistryEntry({
    transactionType,
    transactionId,
    metalId,
    InventoryLogID,
    type,
    goldBidValue,
    description,
    value,
    debit = 0,
    credit = 0,
    reference = null,
    party = null,
    isBullion = null,
    costCenter = "INVENTORY",
    createdBy,
    purity,
    grossWeight,
    pureWeight,
  }) {
    try {
      const registryEntry = new Registry({
        transactionType,
<<<<<<< HEAD
        assetType:"XAU",
=======
        assetType: "XAU",
>>>>>>> c8adb2bf
        transactionId,
        metalId,
        InventoryLogID,
        costCenter,
        type,
        goldBidValue,
        description,
        goldDebit: value,
        value,
        debit: value,
        credit: 0,
        reference,
        party,
        isBullion,
        createdBy,
        status: "completed",
        purity,
        grossWeight,
        pureWeight,
      });

      return await registryEntry.save();
    } catch (error) {
      console.error("Failed to create registry entry:", error);
      // Don't throw error to prevent inventory update from failing
      // Log the error for debugging purposes
    }
  }
}

export default InventoryService;<|MERGE_RESOLUTION|>--- conflicted
+++ resolved
@@ -44,59 +44,6 @@
             // ----------------------------
             totalGrossWeight: {
               $sum: {
-<<<<<<< HEAD
-                $switch: {
-                  branches: [
-                    { case: { $eq: ["$transactionType", "sale"] }, then: { $multiply: ["$grossWeight", -1] } },
-                    { case: { $eq: ["$transactionType", "metalPayment"] }, then: { $multiply: ["$grossWeight", -1] } },
-                    { case: { $eq: ["$transactionType", "purchaseReturn"] }, then: { $multiply: ["$grossWeight", -1] } },
-                    { case: { $eq: ["$transactionType", "saleReturn"] }, then: "$grossWeight" },
-                    { case: { $eq: ["$transactionType", "purchase"] }, then: "$grossWeight" },
-                    { case: { $eq: ["$transactionType", "metalReceipt"] }, then: "$grossWeight" },
-                    { case: { $eq: ["$transactionType", "opening"] }, then: "$grossWeight" },
-                  ],
-                  default: 0,
-                },
-              },
-            },
-            // purchase , salereturn , 
-
-            totalPeices: {
-              $sum: {
-                $switch: {
-                  branches: [
-                    { case: { $eq: ["$transactionType", "sale"] }, then: { $multiply: ["$pcs", -1] } },
-                    { case: { $eq: ["$transactionType", "metalPayment"] }, then: { $multiply: ["$pcs", -1] } },
-                    { case: { $eq: ["$transactionType", "purchaseReturn"] }, then: { $multiply: ["$pcs", -1] } },
-                    { case: { $eq: ["$transactionType", "saleReturn"] }, then: "$pcs" },
-                    { case: { $eq: ["$transactionType", "purchase"] }, then: "$pcs" },
-                    { case: { $eq: ["$transactionType", "metalReceipt"] }, then: "$pcs" },
-                    { case: { $eq: ["$transactionType", "opening"] }, then: "$pcs" },
-                  ],
-                  default: 0,
-                },
-              },
-            },
-            avgMakingRate: {
-              $avg: {
-                $cond: [
-                  { $ne: ["$avgMakingRate", null] },
-                  "$avgMakingRate",
-                  "$$REMOVE"
-                ]
-              }
-            },
-            avgMakingAmount: {
-              $avg: {
-                $cond: [
-                  { $ne: ["$avgMakingAmount", null] },
-                  "$avgMakingAmount",
-                  "$$REMOVE"
-                ]
-              }
-            },
-            pcs: { $first: "$pcs" },
-=======
                 $cond: [
                   { $eq: ["$action", "add"] },
                   "$grossWeight",
@@ -184,17 +131,11 @@
             // ----------------------------
             // Meta
             // ----------------------------
->>>>>>> c8adb2bf
             code: { $first: "$code" },
           },
         },
 
-<<<<<<< HEAD
-
-        // Lookup stock details from metalstocks
-=======
         // 4️⃣ Lookups
->>>>>>> c8adb2bf
         {
           $lookup: {
             from: "metalstocks",
@@ -229,13 +170,6 @@
         {
           $project: {
             _id: 0,
-<<<<<<< HEAD
-            totalGrossWeight: 1,
-            totalPeices: 1,
-            code: 1,
-            avgMakingRate: { $round: ["$avgMakingRate", 2] },
-            avgMakingAmount: { $round: ["$avgMakingAmount", 2] },
-=======
             code: 1,
             totalGrossWeight: 1,
             totalPeices: 1,
@@ -265,7 +199,6 @@
               ],
             },
 
->>>>>>> c8adb2bf
             totalValue: "$stock.totalValue",
             metalId: "$stock._id",
             StockName: "$stock.code",
@@ -789,17 +722,11 @@
               stockCode: metal._id,
               voucherCode: transaction.voucherNumber || item.voucherNumber || `TX-${transaction._id}`,
               voucherDate: transaction.voucherDate || new Date(),
-<<<<<<< HEAD
-              voucgerType: transaction.voucherType || item.voucherType || "N/A",
-              grossWeight: item.grossWeight || 0,
-              party: transaction.party || item.party || null,
-=======
               voucherType: transaction.voucherType || item.voucherType || "N/A",
               grossWeight: item.grossWeight || 0,
               party: transaction.party || item.party || null,
               avgMakingAmount: item.makingUnit.makingAmount || 0,
               avgMakingRate: item.makingUnit.makingRate || 0,
->>>>>>> c8adb2bf
               action: isSale ? "remove" : "add",
               transactionType:
                 transaction.transactionType ||
@@ -858,11 +785,7 @@
     try {
       const registryEntry = new Registry({
         transactionType,
-<<<<<<< HEAD
-        assetType:"XAU",
-=======
         assetType: "XAU",
->>>>>>> c8adb2bf
         transactionId,
         metalId,
         InventoryLogID,
