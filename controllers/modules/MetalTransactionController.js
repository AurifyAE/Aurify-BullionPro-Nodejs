--- conflicted
+++ resolved
@@ -38,10 +38,7 @@
       notes,
     } = req.body;
 
-<<<<<<< HEAD
-=======
     // === VALIDATION ===
->>>>>>> af03822f
     if (
       !transactionType ||
       !partyCode ||
@@ -79,39 +76,6 @@
       throw createAppError("Invalid voucherType", 400, "INVALID_VOUCHER_TYPE");
     }
 
-<<<<<<< HEAD
-    // Boolean logic for fix and unfix flags - ensure mutual exclusivity
-    const isFixTransaction = fix === true || fix === "true";
-    const isUnfixTransaction = unfix === true || unfix === "true";
-
-    const transactionData = {
-      transactionType,
-      fixed: isFixTransaction ? true : false,
-      unfix: isUnfixTransaction ? true : false,
-      voucherType: voucherType,
-      voucherDate: voucherDate ? new Date(voucherDate) : new Date(),
-      voucherNumber: voucherNumber,
-      partyCode: partyCode.trim(),
-      partyCurrency: partyCurrency.trim(),
-      itemCurrency: itemCurrency?.trim(),
-      baseCurrency: baseCurrency?.trim(),
-      stockItems: stockItems.map((item) => ({
-        stockCode: item.stockCode.trim(),
-        description: item.description?.trim(),
-        pieces: Number(item.pieces || 0),
-        grossWeight: Number(item.grossWeight || 0),
-        purity: Number(item.purity),
-        standerdPurity: Number(item.standerdPurity),
-        purityDiffWeight: Number(item.purityDiffWeight || 0),
-        pureWeight: Number(item.pureWeight || 0),
-        purityWeight: Number(item.pureWeight),
-        standerdPureWeight: Number(item.standerdPurity * item.grossWeight),
-        weightInOz: Number(item.weightInOz),
-        metalRate: item.metalRate.trim(),
-        metalRateRequirements: {
-          amount: Number(item.metalRateRequirements?.amount || 0),
-          rate: Number(item.metalRateRequirements?.rate || 0),
-=======
     // === MAP STOCK ITEMS ===
     const mappedStockItems = stockItems.map((item) => {
       if (!item.stockCode)
@@ -148,7 +112,6 @@
         metalRate: {
           rate: toNumber(metalRate?.rate),
           rateInGram: toNumber(metalRate?.rateInGram),
->>>>>>> af03822f
         },
         metalAmount: toNumber(itemTotal?.baseAmount),
         makingUnit: {
