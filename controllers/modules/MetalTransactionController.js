--- conflicted
+++ resolved
@@ -424,10 +424,7 @@
       status = "draft",
       notes,
       dealOrderId,
-<<<<<<< HEAD
       division,
-=======
->>>>>>> a1ec3a24
     } = req.body;
 
     // Required fields
@@ -688,12 +685,8 @@
       salesman: salesman || null, // Store as ObjectId, not string
       status,
       notes: trim(notes),
-<<<<<<< HEAD
       dealOrderId: dealOrderId ? trim(dealOrderId) : null,
       division: division ? trim(division) : null,
-=======
-      dealOrderId: dealOrderId || null, // Pass dealOrderId to service
->>>>>>> a1ec3a24
     };
 
     const updated = await MetalTransactionService.updateMetalTransaction(
