import AccountTypeService from "../../services/modules/AccountTypeService.js";
import { generateUniqueAccountCode, validateAccountMode } from "../../utils/createAccountCode.js";
import { createAppError } from "../../utils/errorHandler.js";
import { deleteMultipleS3Files } from "../../utils/s3Utils.js"; // Ensure this import is added

// Create new trade debtor
export const createTradeDebtor = async (req, res, next) => {
  try {
    const {
      title,
      customerName,
      remarks,
      classification,
      shortName,
      parentGroup,
      isSupplier,
      favorite,
      acDefinition,
      limitsMargins,
      addresses,
      bankDetails,
      vatGstDetails,
      employees,
      kycDetails,
      accountType,
    } = req.body;

    // console.log("req.body : ",req.body,);

    // ✅ Helper function to handle 'null' and 'undefined' strings
    const sanitizeString = (value, defaultValue = '') => {
      if (!value || value === 'null' || value === 'undefined') {
        return defaultValue;
      }
      return typeof value === 'string' ? value.trim() : value;
    };

    // ✅ NEW: Validate accountModeId is provided
    if (!accountType) {
      throw createAppError(
        'Account mode ID is required',
        400,
        'MISSING_ACCOUNT_MODE'
      );
    }

    // ✅ NEW: Validate account mode exists and is active
    await validateAccountMode(accountType);

    // ✅ NEW: Generate unique account code automatically
    const accountCode = await generateUniqueAccountCode(accountType);

    // Basic validation - required fields (removed accountCode from here)
    if (!customerName || !accountType) {
      throw createAppError(
        'Required fields missing: accountType, customerName',
        400,
        'REQUIRED_FIELDS_MISSING'
      );
    }

    // Parse JSON fields safely
    const parseJsonField = (field, fieldName) => {
      if (!field) return field;
      if (typeof field === 'string') {
        try {
          return JSON.parse(field);
        } catch (parseError) {
          console.warn(`Failed to parse JSON field: ${fieldName}`, parseError);
          throw createAppError(
            `Invalid JSON format for ${fieldName}`,
            400,
            'INVALID_JSON_FORMAT'
          );
        }
      }
      return field;
    };

    // Validate acDefinition.currencies (required)
    let parsedAcDefinition = parseJsonField(acDefinition, 'acDefinition');
    if (
      !parsedAcDefinition ||
      !parsedAcDefinition.currencies ||
      !Array.isArray(parsedAcDefinition.currencies) ||
      parsedAcDefinition.currencies.length === 0
    ) {
      throw createAppError('At least one currency is required in acDefinition', 400, 'MISSING_CURRENCY');
    }

    // ✅ Validate USD & AED BEFORE processing currencies
    const incomingCurrencyCodes = parsedAcDefinition.currencies.map((c) => c.currency?.currencyCode);
    const missing = ['USD', 'AED'].filter((code) => !incomingCurrencyCodes.includes(code));
    if (missing.length > 0) {
      throw createAppError(
        `Required currencies missing: ${missing.join(', ')}. Both USD and AED must be included.`,
        400,
        'MISSING_REQUIRED_CURRENCIES'
      );
    }

    // Now process currencies (extract IDs)
    parsedAcDefinition.currencies = parsedAcDefinition.currencies.map((c) => {
      const currencyId = c.currency?._id || c.currency;
      
      if (!currencyId) {
        throw createAppError('Invalid currency reference', 400, 'INVALID_CURRENCY');
      }
      return {
        currency: currencyId,
        isDefault: !!c.isDefault,
        purchasePrice: parseFloat(c.purchasePrice) || 0,
        sellPrice: parseFloat(c.sellPrice) || 0,
        convertRate: parseFloat(c.convertRate) || 1,
        currencyCode:c.currency.currencyCode
      };
    });

    // ✅ Clean up branches if null/empty (prevent Branch model error)
    if (parsedAcDefinition.branches === null || 
        (Array.isArray(parsedAcDefinition.branches) && parsedAcDefinition.branches.length === 0)) {
      delete parsedAcDefinition.branches;
    }

    // ✅ Parse and validate limitsMargins
    let ParsedlimitsMargins = parseJsonField(limitsMargins, 'limitsMargins') || [];
    ParsedlimitsMargins = ParsedlimitsMargins.map((l) => ({
      limitType: l.limitType || 'Fixed',
      currency: l.currency?._id || l.currency,
      unfixGold: parseFloat(l.unfixGold) || 0,
      netAmount: parseFloat(l.netAmount) || 0,
      creditDaysAmt: parseInt(l.creditDaysAmt) || 0,
      creditDaysMtl: parseInt(l.creditDaysMtl) || 0,
      Margin: parseFloat(l.Margin),
      creditAmount: parseFloat(l.creditAmount) || 0,
      metalAmount: parseFloat(l.metalAmount) || 0,
    }));

    // Validate Margin
    if (ParsedlimitsMargins.some((l) => l.Margin === undefined || isNaN(l.Margin))) {
      throw createAppError('Margin is required and must be a valid number', 400, 'MISSING_MARGIN');
    }

    // Parse optional fields
    let parsedAddresses = parseJsonField(addresses, 'addresses') || [];
    let parsedEmployees = [];
    let parsedVatGstDetails = {};
    let parsedBankDetails = parseJsonField(bankDetails, 'bankDetails') || [];
    let parsedKycDetails = [];

    // Parse employees
    const employeeFieldPattern = /^employees\[(\d+)\]\[(\w+)\]$/;
    const employeeMap = {};
    if (employees && Array.isArray(employees)) {
      parsedEmployees = employees.map((emp, index) =>
        typeof emp === 'string'
          ? parseJsonField(emp, `employees[${index}]`)
          : emp
      );
    } else if (employees && typeof employees === 'string') {
      parsedEmployees = parseJsonField(employees, 'employees');
    } else {
      Object.keys(req.body).forEach((key) => {
        const match = key.match(employeeFieldPattern);
        if (match) {
          const index = parseInt(match[1]);
          const field = match[2];
          if (!employeeMap[index]) {
            employeeMap[index] = {};
          }
          employeeMap[index][field] = req.body[key];
        }
      });
      parsedEmployees = Object.values(employeeMap);
    }

    // Parse single vatGstDetails
    if (vatGstDetails) {
      parsedVatGstDetails = typeof vatGstDetails === 'string'
        ? parseJsonField(vatGstDetails, 'vatGstDetails')
        : vatGstDetails;
      const validStatuses = ['REGISTERED', 'UNREGISTERED', 'EXEMPTED'];
      if (!parsedVatGstDetails.vatStatus) {
        throw createAppError(
          'VAT status is required for vatGstDetails',
          400,
          'MISSING_VAT_STATUS'
        );
      }
      parsedVatGstDetails.vatStatus = validStatuses.includes(parsedVatGstDetails.vatStatus.toUpperCase())
        ? parsedVatGstDetails.vatStatus.toUpperCase()
        : 'UNREGISTERED';
      if (parsedVatGstDetails.vatStatus === 'REGISTERED' && !parsedVatGstDetails.vatNumber) {
        throw createAppError(
          'VAT number is required for REGISTERED status',
          400,
          'MISSING_VAT_NUMBER'
        );
      }
      parsedVatGstDetails.vatNumber = parsedVatGstDetails.vatNumber || '';
      parsedVatGstDetails.documents = parsedVatGstDetails.documents || [];
    }

    // Parse kycDetails
    const kycFieldPattern = /^kycDetails\[(\d+)\]\[(\w+)\]$/;
    const kycMap = {};
    if (kycDetails && Array.isArray(kycDetails)) {
      parsedKycDetails = kycDetails.map((kyc, index) =>
        typeof kyc === 'string'
          ? parseJsonField(kyc, `kycDetails[${index}]`)
          : kyc['']
          ? parseJsonField(kyc[''], `kycDetails[${index}]`)
          : kyc
      );
    } else if (kycDetails && typeof kycDetails === 'string') {
      parsedKycDetails = parseJsonField(kycDetails, 'kycDetails');
    } else {
      Object.keys(req.body).forEach((key) => {
        const match = key.match(kycFieldPattern);
        if (match) {
          const index = parseInt(match[1]);
          const field = match[2];
          if (!kycMap[index]) {
            kycMap[index] = {};
          }
          kycMap[index][field] = req.body[key];
        }
      });
      parsedKycDetails = Object.values(kycMap);
    }

    // Validate addresses
    if (parsedAddresses && Array.isArray(parsedAddresses) && parsedAddresses.length > 0) {
      for (const address of parsedAddresses) {
        if (
          address.email &&
          !/^\w+([.-]?\w+)*@\w+([.-]?\w+)*(\.\w{2,3})+$/.test(address.email)
        ) {
          throw createAppError(
            'Invalid email format in address',
            400,
            'INVALID_EMAIL_FORMAT'
          );
        }
      }
    }

    // Handle employee documents
    if (parsedEmployees && Array.isArray(parsedEmployees) && parsedEmployees.length > 0) {
      for (let i = 0; i < parsedEmployees.length; i++) {
        const employee = parsedEmployees[i];
        if (
          employee.email &&
          !/^\w+([.-]?\w+)*@\w+([.-]?\w+)*(\.\w{2,3})+$/.test(employee.email)
        ) {
          throw createAppError(
            'Invalid email format in employee',
            400,
            'INVALID_EMAIL_FORMAT'
          );
        }
        const employeeDocField = `employees[${i}][document]`;
        if (req.filesByField && req.filesByField[employeeDocField]) {
          const docFile = req.filesByField[employeeDocField][0];
          let fileType = null;
          if (docFile.mimetype.startsWith('image/')) {
            fileType = 'image';
          } else if (docFile.mimetype === 'application/pdf') {
            fileType = 'pdf';
          } else {
            throw createAppError(
              `Invalid file type for employee document: ${docFile.mimetype}`,
              400,
              'INVALID_FILE_TYPE'
            );
          }
          employee.document = {
            fileName: docFile.originalname,
            filePath: docFile.location || docFile.path,
            fileType: fileType,
            s3Key: docFile.key || null,
            uploadedAt: new Date(),
          };
        }
      }
    }

    // Handle VAT/GST documents
    if (req.filesByField && parsedVatGstDetails) {
      const vatDocField = `vatGstDetails[documents][0]`;
      if (req.filesByField[vatDocField]) {
        const vatDocuments = req.filesByField[vatDocField].map((file) => {
          let fileType = null;
          if (file.mimetype.startsWith('image/')) {
            fileType = 'image';
          } else if (file.mimetype === 'application/pdf') {
            fileType = 'pdf';
          } else {
            throw createAppError(
              `Invalid file type for VAT/GST document: ${file.mimetype}`,
              400,
              'INVALID_FILE_TYPE'
            );
          }
          return {
            fileName: file.originalname,
            filePath: file.location || file.path,
            fileType: fileType,
            s3Key: file.key || null,
            uploadedAt: new Date(),
          };
        });
        parsedVatGstDetails.documents = vatDocuments;
      }
    }

    // Handle KYC documents
    if (req.filesByField && parsedKycDetails.length > 0) {
      parsedKycDetails = parsedKycDetails.map((kyc, index) => {
        const kycDocField = `kycDetails[${index}][document]`;
        if (req.filesByField[kycDocField]) {
          const file = req.filesByField[kycDocField][0];
          let fileType = null;
          if (file.mimetype.startsWith('image/')) {
            fileType = 'image';
          } else if (file.mimetype === 'application/pdf') {
            fileType = 'pdf';
          } else {
            throw createAppError(
              `Invalid file type for KYC document at index ${index}: ${file.mimetype}`,
              400,
              'INVALID_FILE_TYPE'
            );
          }
          return {
            ...kyc,
            documents: [
              {
                fileName: file.originalname,
                filePath: file.location || file.path,
                fileType: fileType,
                s3Key: file.key || null,
                uploadedAt: new Date(),
              },
            ],
          };
        }
        return kyc;
      });
    }

    // Validate KYC details
    if (parsedKycDetails.length > 0) {
      for (const [index, kyc] of parsedKycDetails.entries()) {
        if (!kyc.documentType || !kyc.documentNumber) {
          throw createAppError(
            `KYC entry at index ${index} is missing documentType or documentNumber`,
            400,
            'MISSING_KYC_FIELDS'
          );
        }
        if (!kyc.documents || kyc.documents.length === 0) {
          throw createAppError(
            `KYC entry at index ${index} is missing a document`,
            400,
            'MISSING_KYC_DOCUMENT'
          );
        }
      }
    }

    // ✅ Build trade debtor data with generated account code
    const tradeDebtorData = {
      accountType: accountType.trim(),
      title: sanitizeString(title, 'N/A'),
      accountCode: accountCode, // ✅ Use generated code
      customerName: customerName.trim(),
      acDefinition: parsedAcDefinition,
      vatGstDetails: parsedVatGstDetails,
      createdBy: req.admin.id,
    };

    // Add optional fields with proper null/undefined handling using sanitizeString
    const sanitizedClassification = sanitizeString(classification, null);
    const sanitizedRemarks = sanitizeString(remarks, null);
    const sanitizedShortName = sanitizeString(shortName, null);
    const sanitizedParentGroup = sanitizeString(parentGroup, null);

    if (sanitizedClassification) tradeDebtorData.classification = sanitizedClassification;
    if (sanitizedRemarks) tradeDebtorData.remarks = sanitizedRemarks;
    if (sanitizedShortName) tradeDebtorData.shortName = sanitizedShortName;
    if (sanitizedParentGroup) tradeDebtorData.parentGroup = sanitizedParentGroup;
    
    if (isSupplier !== undefined)
      tradeDebtorData.isSupplier = isSupplier === 'true' || isSupplier === true;
    if (favorite !== undefined)
      tradeDebtorData.favorite = favorite === 'true' || favorite === true;
    if (ParsedlimitsMargins && ParsedlimitsMargins.length > 0)
      tradeDebtorData.limitsMargins = ParsedlimitsMargins;
    if (parsedAddresses && parsedAddresses.length > 0)
      tradeDebtorData.addresses = parsedAddresses;
    if (parsedEmployees && parsedEmployees.length > 0)
      tradeDebtorData.employees = parsedEmployees;
    if (parsedBankDetails && parsedBankDetails.length > 0)
      tradeDebtorData.bankDetails = parsedBankDetails;
    if (parsedKycDetails && parsedKycDetails.length > 0)
      tradeDebtorData.kycDetails = parsedKycDetails;

    // Initialize cash balances
    if (parsedAcDefinition.currencies && parsedAcDefinition.currencies.length > 0) {
      tradeDebtorData.balances = {
        goldBalance: {
          totalGrams: 0,
          totalValue: 0,
          lastUpdated: new Date(),
        },
        cashBalance: parsedAcDefinition.currencies.map((curr) => ({
          currency: curr.currency,
          amount: 0,
          isDefault: curr.isDefault || false,
          lastUpdated: new Date(),
        })),
        totalOutstanding: 0,
        lastBalanceUpdate: new Date(),
      };
    }

    const tradeDebtor = await AccountTypeService.createTradeDebtor(
      tradeDebtorData,
      req.admin.id
    );

    res.status(201).json({
      success: true,
      message: 'Trade debtor created successfully',
      data: tradeDebtor,
      accountCode: accountCode, // ✅ Return generated account code
      uploadedFiles: {
        total: req.filesInfo?.length || 0,
        vatGstDocuments: parsedVatGstDetails.documents?.length || 0,
        kycDocuments: parsedKycDetails.reduce(
          (sum, kyc) => sum + (kyc.documents?.length || 0),
          0
        ),
        employeeDocuments: parsedEmployees?.filter((emp) => emp.document).length || 0,
      },
    });
  } catch (error) {
    // Clean up uploaded files on error
    if (req.files && req.files.length > 0) {
      try {
        const s3Keys = req.files.map((file) => file.key).filter((key) => key);
        if (s3Keys.length > 0) {
          await deleteMultipleS3Files(s3Keys);
        }
      } catch (cleanupError) {
        console.error('Error cleaning up files:', cleanupError);
      }
    }
    next(error);
  }
};

export const generateAcCode = async (req, res, next) => {
  try {
    const { accountModeId } = req.params;
    if (!accountModeId) {
      throw createAppError('Account mode ID is required', 400, 'MISSING_ACCOUNT_MODE');
    }
    const code = await generateUniqueAccountCode(accountModeId);
    res.status(200).json({
      success: true,
      message: 'Account code generated successfully',
      accountCode: code,
    });
  } catch (error) {
    next(error);
  }
};

export const updateTradeDebtor = async (req, res, next) => {
  let uploadedFiles = [];

  try {
    const { id } = req.params;
    const { updatetype } = req.query;
    let updateData = { ...req.body };
<<<<<<< HEAD
    console.log("Update Data:", updateData);
=======
>>>>>>> bf01d741

    if (!id) {
      throw createAppError("Trade debtor ID is required", 400, "MISSING_ID");
    }

    // Handle type-only update
    if (updatetype === "true") {
      const updatedTradeDebtor = await AccountTypeService.updateTradeDebtor(
        id,
        updateData,
        req.admin.id
      );
      return res.status(200).json({ message: "Type updated", data: updatedTradeDebtor });
    }

    // Track uploaded files for cleanup on error
    if (req.files && req.files.length > 0) {
      uploadedFiles = req.files
        .map((file) => file.key || file.filename)
        .filter(Boolean);
    }

    // ──────────────────────────────────────────────────────────────
    // 1. Robust JSON Parser (handles string + Multer weird empty-key)
    // ──────────────────────────────────────────────────────────────
    const parseJsonField = (field, fieldName) => {
      if (!field) return field;

      // Case 1: Raw JSON string
      if (typeof field === "string") {
        try {
          return JSON.parse(field);
        } catch (e) {
          throw createAppError(
            `Invalid JSON format for ${fieldName}`,
            400,
            "INVALID_JSON_FORMAT"
          );
        }
      }

      // Case 2: Multer creates { '': '{...}' } for FormData fields
      if (typeof field === "object" && field !== null && field[""] !== undefined) {
        try {
          return JSON.parse(field[""]);
        } catch (e) {
          throw createAppError(
            `Invalid JSON inside ${fieldName} (empty key)`,
            400,
            "INVALID_JSON_FORMAT"
          );
        }
      }

      // Already parsed object
      return field;
    };

    // ──────────────────────────────────────────────────────────────
    // 2. Parse ALL JSON fields FIRST (including vatGstDetails)
    // ──────────────────────────────────────────────────────────────
    const jsonFields = [
      "acDefinition",
      "addresses",
      "employees",
      "bankDetails",
      "limitsMargins",
      "vatGstDetails", // Critical: must be parsed early
    ];

    jsonFields.forEach((fieldName) => {
      if (updateData[fieldName] !== undefined) {
        updateData[fieldName] = parseJsonField(updateData[fieldName], fieldName);
      }
    });

    // ──────────────────────────────────────────────────────────────
    // 3. Required field validation
    // ──────────────────────────────────────────────────────────────
    if (!updateData.accountCode || !updateData.customerName) {
      throw createAppError(
        "Required fields missing: accountCode, customerName",
        400,
        "REQUIRED_FIELDS_MISSING"
      );
    }

    // ──────────────────────────────────────────────────────────────
    // 4. acDefinition (with USD/AED validation)
    // ──────────────────────────────────────────────────────────────
    if (updateData.acDefinition) {
      if (!updateData.acDefinition.currencies || !Array.isArray(updateData.acDefinition.currencies)) {
        throw createAppError("acDefinition must contain currencies array", 400, "INVALID_ACDEFINITION");
      }

      const currencyCodes = updateData.acDefinition.currencies
        .map((c) => c.currency?.currencyCode || c.currency)
        .filter(Boolean);

      const missing = ["USD", "AED"].filter((code) => !currencyCodes.includes(code));
      if (missing.length > 0) {
        throw createAppError(
          `Required currencies missing: ${missing.join(", ")}`,
          400,
          "MISSING_REQUIRED_CURRENCIES"
        );
      }

      updateData.acDefinition.currencies = updateData.acDefinition.currencies.map((c) => {
        const currencyId = c.currency?._id || c.currency;
        if (!currencyId) throw createAppError("Invalid currency reference", 400, "INVALID_CURRENCY");
        return {
          currency: currencyId,
          isDefault: !!c.isDefault,
          purchasePrice: parseFloat(c.purchasePrice) || 0,
          sellPrice: parseFloat(c.sellPrice) || 0,
          convertRate: parseFloat(c.convertRate) || 1,
        };
      });

      if (updateData.acDefinition.branches === null || 
          (Array.isArray(updateData.acDefinition.branches) && updateData.acDefinition.branches.length === 0)) {
        delete updateData.acDefinition.branches;
      }
    }

    // ──────────────────────────────────────────────────────────────
    // 5. limitsMargins (safe parsing)
    // ──────────────────────────────────────────────────────────────
    if (updateData.limitsMargins && Array.isArray(updateData.limitsMargins)) {
      updateData.limitsMargins = updateData.limitsMargins.map((l) => ({
        limitType: l.limitType || "Fixed",
        currency: l.currency?._id || l.currency,
        creditDaysAmt: parseInt(l.creditDaysAmt) || 0,
        creditDaysMtl: parseInt(l.creditDaysMtl) || 0,
        Margin: parseFloat(l.Margin) ?? 0,
        creditAmount: parseFloat(l.creditAmount) || 0,
        metalAmount: parseFloat(l.metalAmount) || 0,
      }));

      if (updateData.limitsMargins.some((l) => l.Margin === null || isNaN(l.Margin))) {
        throw createAppError("Margin is required and must be a valid number", 400, "INVALID_MARGIN");
      }
    }

    // ──────────────────────────────────────────────────────────────
    // 6. VAT/GST Details – Safe & Clean
    // ──────────────────────────────────────────────────────────────
    if (updateData.vatGstDetails && typeof updateData.vatGstDetails === "object") {
      const vat = updateData.vatGstDetails;
      const validStatuses = ["REGISTERED", "UNREGISTERED", "EXEMPTED"];
      const status = (vat.vatStatus || "UNREGISTERED").toString().trim().toUpperCase();

      updateData.vatGstDetails = {
        vatStatus: validStatuses.includes(status) ? status : "UNREGISTERED",
        vatNumber: vat.vatNumber?.toString().trim() || "",
        documents: Array.isArray(vat.documents) ? vat.documents : [],
      };

      if (updateData.vatGstDetails.vatStatus === "REGISTERED" && !updateData.vatGstDetails.vatNumber) {
        throw createAppError("VAT number is required when status is REGISTERED", 400, "MISSING_VAT_NUMBER");
      }
    }

    // ──────────────────────────────────────────────────────────────
    // 7. String fields trimming (SAFE – never crash on undefined)
    // ──────────────────────────────────────────────────────────────
    const stringFields = [
      "accountCode",
      "customerName",
      "title",
      "shortName",
      "parentGroup",
      "remarks",
    ];

    stringFields.forEach((field) => {
      const value = updateData[field];
      if (typeof value === "string") {
        updateData[field] = field === "accountCode"
          ? value.trim().toUpperCase()
          : value.trim();
      } else if (value === null || value === "null" || value === "undefined") {
        updateData[field] = field === "title" ? "" : null;
      }
    });

    // ──────────────────────────────────────────────────────────────
    // 8. Boolean fields
    // ──────────────────────────────────────────────────────────────
    if (updateData.isSupplier !== undefined) {
      updateData.isSupplier = updateData.isSupplier === "true" || updateData.isSupplier === true;
    }
    if (updateData.favorite !== undefined) {
      updateData.favorite = updateData.favorite === "true" || updateData.favorite === true;
    }

    // ──────────────────────────────────────────────────────────────
    // 9. Handle VAT/GST Document Uploads
    // ──────────────────────────────────────────────────────────────
    if (req.filesByField && updateData.vatGstDetails) {
      const vatDocField = "vatGstDetails[documents][0]";
      if (req.filesByField[vatDocField]) {
        const files = req.filesByField[vatDocField];
        const processed = files.map((f) => ({
          fileName: f.originalname,
          filePath: f.location || f.path,
          fileType: f.mimetype.startsWith("image/") ? "image" : "pdf",
          s3Key: f.key || null,
          uploadedAt: new Date(),
        }));
        const replace = updateData.vatGstDetails._replaceDocuments === "true";
        updateData.vatGstDetails.documents = replace ? processed : [...updateData.vatGstDetails.documents, ...processed];
      }
    }
    console.log("After VAT/GST document handling:", updateData.vatGstDetails.documents);
    // Handle KYC documents
    if (updateData.kycDetails) {
      let parsedKycDetails = [];
      if (Array.isArray(updateData.kycDetails)) {
        parsedKycDetails = updateData.kycDetails.map((kyc, index) => {
          const parsedKyc = typeof kyc === 'string'
            ? parseJsonField(kyc, `kycDetails[${index}]`)
            : kyc['']
            ? parseJsonField(kyc[''], `kycDetails[${index}]`)
            : kyc;
          return {
            ...parsedKyc,
            documents: parsedKyc.documents || [],
          };
        });
      } else {
        const kycFieldPattern = /^kycDetails\[(\d+)\]\[(\w+)\]$/;
        const kycMap = {};
        Object.keys(req.body).forEach((key) => {
          const match = key.match(kycFieldPattern);
          if (match) {
            const index = parseInt(match[1]);
            const field = match[2];
            if (!kycMap[index]) {
              kycMap[index] = {};
            }
            kycMap[index][field] = req.body[key];
          }
        });
        parsedKycDetails = Object.values(kycMap);
      }

      // Process KYC documents with file uploads
      if (req.filesByField) {
        parsedKycDetails = parsedKycDetails.map((kyc, index) => {
          const kycDocField = `kycDetails[${index}][document]`;
          if (req.filesByField[kycDocField]) {
            const file = req.filesByField[kycDocField][0];
            let fileType = null;
            if (file.mimetype.startsWith('image/')) {
              fileType = 'image';
            } else if (file.mimetype === 'application/pdf') {
              fileType = 'pdf';
            } else {
              throw createAppError(
                `Invalid file type for KYC document at index ${index}: ${file.mimetype}`,
                400,
                'INVALID_FILE_TYPE'
              );
            }
            const replaceKycDocs = kyc._replaceDocuments === 'true' || kyc._replaceDocuments === true;
            return {
              ...kyc,
              documents: replaceKycDocs
                ? [{
                    fileName: file.originalname,
                    filePath: file.location || file.path,
                    fileType: fileType,
                    s3Key: file.key || null,
                    uploadedAt: new Date(),
                  }]
                : [
                    ...(kyc.documents || []),
                    {
                      fileName: file.originalname,
                      filePath: file.location || file.path,
                      fileType: fileType,
                      s3Key: file.key || null,
                      uploadedAt: new Date(),
                    },
                  ],
              _replaceDocuments: undefined,
            };
          }
          return kyc;
        });
      }

      // Validate KYC details
      updateData.kycDetails = parsedKycDetails.filter(
        (kyc) => kyc.documentType && kyc.documentNumber
      );
    }

    // Handle employees and their documents
    if (updateData.employees) {
      if (typeof updateData.employees === 'string') {
        updateData.employees = parseJsonField(updateData.employees, 'employees');
      } else if (!Array.isArray(updateData.employees)) {
        const employeeFieldPattern = /^employees\[(\d+)\]\[(\w+)\]$/;
        const employeeMap = {};
        Object.keys(req.body).forEach((key) => {
          const match = key.match(employeeFieldPattern);
          if (match) {
            const index = parseInt(match[1]);
            const field = match[2];
            if (!employeeMap[index]) {
              employeeMap[index] = {};
            }
            employeeMap[index][field] = req.body[key];
          }
        });
        updateData.employees = Object.values(employeeMap);
      }

      // Validate employee emails and process documents
      if (Array.isArray(updateData.employees) && updateData.employees.length > 0) {
        for (let i = 0; i < updateData.employees.length; i++) {
          const employee = updateData.employees[i];
          if (
            employee.email &&
            !/^\w+([.-]?\w+)*@\w+([.-]?\w+)*(\.\w{2,3})+$/.test(employee.email)
          ) {
            throw createAppError(
              'Invalid email format in employee',
              400,
              'INVALID_EMAIL_FORMAT'
            );
          }

          const employeeDocField = `employees[${i}][document]`;
          if (req.filesByField && req.filesByField[employeeDocField]) {
            const docFile = req.filesByField[employeeDocField][0];
            let fileType = null;
            if (docFile.mimetype.startsWith('image/')) {
              fileType = 'image';
            } else if (docFile.mimetype === 'application/pdf') {
              fileType = 'pdf';
            } else {
              throw createAppError(
                `Invalid file type for employee document: ${docFile.mimetype}`,
                400,
                'INVALID_FILE_TYPE'
              );
            }
            employee.document = {
              fileName: docFile.originalname,
              filePath: docFile.location || docFile.path,
              fileType: fileType,
              s3Key: docFile.key || null,
              uploadedAt: new Date(),
            };
          }
        }
      }
    }

    // // Trim string fields with null/undefined checks
    // const stringFields = [
    //   'accountCode',
    //   'customerName',
    //   'title',
    //   'shortName',
    //   'parentGroup',
    //   'remarks',
    // ];
    // stringFields.forEach((field) => {
    //   if (updateData[field] && typeof updateData[field] === 'string' && updateData[field] !== 'null' && updateData[field] !== 'undefined') {
    //     updateData[field] =
    //       field === 'accountCode'
    //         ? updateData[field].trim().toUpperCase()
    //         : updateData[field].trim();
    //   } else if (updateData[field] === 'null' || updateData[field] === 'undefined') {
    //     updateData[field] = field === 'title' ? '' : null;
    //   }
    // });

    // Convert boolean fields
    if (updateData.isSupplier !== undefined) {
      updateData.isSupplier = updateData.isSupplier === 'true' || updateData.isSupplier === true;
    }
    if (updateData.favorite !== undefined) {
      updateData.favorite = updateData.favorite === 'true' || updateData.favorite === true;
    }

    // Clean up client-side flags
    delete updateData.replaceVatDocuments;
    delete updateData.replaceKycDocuments;
    delete updateData.removeVatDocuments;
    delete updateData.removeKycDocuments;
    delete updateData.confirmPassword;

    // Call the service to update the trade debtor
    const updatedTradeDebtor = await AccountTypeService.updateTradeDebtor(
      id,
      updateData,
      req.admin.id
    );

    // Calculate uploaded files info
    const filesUploaded = {
      vatDocuments: updateData.vatGstDetails?.documents?.length || 0,
      kycDocuments: updateData.kycDetails?.reduce(
        (sum, kyc) => sum + (kyc.documents?.length || 0),
        0
      ) || 0,
      employeeDocuments: updateData.employees?.filter((emp) => emp.document).length || 0,
      generalDocuments:
        (req.filesByField?.['documents']?.length || 0) +
        (req.filesByField?.['files']?.length || 0) +
        (req.filesByField?.['file']?.length || 0),
      total: (req.files || []).length,
    };

    const response = {
      success: true,
      message: 'Trade debtor updated successfully',
      data: updatedTradeDebtor,
    };

    if (filesUploaded.total > 0) {
      response.filesUploaded = filesUploaded;
    }

    res.status(200).json(response);
  } catch (error) {
    console.error('Error updating trade debtor:', error);

    if (uploadedFiles.length > 0) {
      try {
        await deleteMultipleS3Files(uploadedFiles);
      } catch (cleanupError) {
        console.error('Error during file cleanup:', cleanupError);
      }
    }

    next(error);
  }
};

// Get all trade debtors
export const getAllTradeDebtors = async (req, res, next) => {
  try {
    const {
      page = 1,
      limit = 100,
      search = "",
      status = "",
      classification = "",
      sortBy = "createdAt",
      sortOrder = "desc",
      accountType,
    } = req.query;
    const trimmedSortBy = sortBy.trim();
    const direction = sortOrder.trim() === "asc" ? 1 : -1;

    let sortArray = [];
    
    if (trimmedSortBy === "favorite") {
      sortArray.push(["favorite", direction]);
    } else {
      sortArray.push(["favorite", -1]);
      sortArray.push([trimmedSortBy, direction]);
    }

    // Handle accountType[] and accountType as array or string
    let accountTypeArray = [];
    if (Array.isArray(accountType)) {
      accountTypeArray = accountType;
    } else if (typeof accountType === 'string' && accountType) {
      accountTypeArray = [accountType];
    }
    // Handle accountType[] from query (e.g., accountType[]=RECEIVABLE&accountType[]=PARABLE)
    if (req.query['accountType[]']) {
      if (Array.isArray(req.query['accountType[]'])) {
        accountTypeArray = accountTypeArray.concat(req.query['accountType[]']);
      } else if (typeof req.query['accountType[]'] === 'string') {
        accountTypeArray.push(req.query['accountType[]']);
      }
    }
    // Remove duplicates
    accountTypeArray = [...new Set(accountTypeArray)];

    const options = {
      page: parseInt(page, 10),
      limit: parseInt(limit,   10),
      search: search.trim(),
      status: status.trim(),
      classification: classification.trim(),
      sort: sortArray,
      accountType: accountTypeArray.length > 0 ? accountTypeArray : undefined,
    };

    const result = await AccountTypeService.getAllTradeDebtors(options);
    // console.log("result",JSON.stringify(result)) 

    res.status(200).json({
      success: true,
      message: "Trade debtors fetched successfully",
      data: result.tradeDebtors,
      pagination: result.pagination,
    });
  } catch (error) {
    next(error);
  }
};

// Get trade debtor by ID
export const getTradeDebtorById = async (req, res, next) => {
  try {
    const { id } = req.params;

    if (!id) {
      throw createAppError("Trade debtor ID is required", 400, "MISSING_ID");
    }

    const tradeDebtor = await AccountTypeService.getTradeDebtorById(id);

    res.status(200).json({
      success: true,
      message: "Trade debtor fetched successfully",
      data: tradeDebtor,
    });
  } catch (error) {
    next(error);
  }
};



// Delete trade debtor (soft delete)
export const deleteTradeDebtor = async (req, res, next) => {
  try {
    const { id } = req.params;

    if (!id) {
      throw createAppError("Trade debtor ID is required", 400, "MISSING_ID");
    }
    const deletedTradeDebtor = await AccountTypeService.deleteTradeDebtor(
      id,
      req.admin.id
    );

    res.status(200).json({
      success: true,
      message: "Trade debtor deleted successfully",
      data: deletedTradeDebtor,
    });
  } catch (error) {
    next(error);
  }
};

// Hard delete trade debtor
export const hardDeleteTradeDebtor = async (req, res, next) => {
  try {
    const { id } = req.params;

    if (!id) {
      throw createAppError("Trade debtor ID is required", 400, "MISSING_ID");
    }
    // console.log(`Processing hard delete request for trade debtor: ${id}`);

    const result = await AccountTypeService.hardDeleteTradeDebtor(id);

    const response = {
      success: true,
      message: result.message,
      filesDeleted: {
        total: result.filesDeleted?.total || 0,
        successful: result.filesDeleted?.successful || 0,
        failed: result.filesDeleted?.failed || 0,
      },
    };

    // Add detailed info if there were files involved
    if (result.filesDeleted?.total > 0) {
      response.filesDeleted.details = {
        successfulKeys: result.filesDeleted.successfulKeys || [],
        failedKeys: result.filesDeleted.failedKeys || [],
      };

      if (result.filesDeleted.failed > 0) {
        response.warning = `${result.filesDeleted.failed} files could not be deleted from S3`;
        if (result.filesDeleted.errors) {
          response.s3Errors = result.filesDeleted.errors;
        }
      }
    }

    // console.log(`Hard delete completed for trade debtor ${id}:`, {
    //   filesTotal: result.filesDeleted?.total || 0,
    //   filesDeleted: result.filesDeleted?.successful || 0,
    //   filesFailed: result.filesDeleted?.failed || 0,
    // });

    res.status(200).json(response);
  } catch (error) {
    console.error("Error in hard delete:", error);
    next(error);
  }
};

// Toggle status
export const toggleTradeDebtorStatus = async (req, res, next) => {
  try {
    const { id } = req.params;

    if (!id) {
      throw createAppError("Trade debtor ID is required", 400, "MISSING_ID");
    }

    const updatedTradeDebtor = await AccountTypeService.toggleStatus(
      id,
      req.admin.id
    );

    res.status(200).json({
      success: true,
      message: "Trade debtor status updated successfully",
      data: updatedTradeDebtor,
    });
  } catch (error) {
    next(error);
  }
};

// Get active debtors list
export const getActiveDebtorsList = async (req, res, next) => {
  try {
    const debtors = await AccountTypeService.getActiveDebtorsList();

    res.status(200).json({
      success: true,
      message: "Active debtors list fetched successfully",
      data: debtors,
    });
  } catch (error) {
    next(error);
  }
};

// Search debtors
export const searchDebtors = async (req, res, next) => {
  try {
    const { q } = req.query;

    if (!q || q.trim().length < 2) {
      throw createAppError(
        "Search term must be at least 2 characters long",
        400,
        "INVALID_SEARCH_TERM"
      );
    }

    const debtors = await AccountTypeService.searchDebtors(q.trim());

    res.status(200).json({
      success: true,
      message: "Search results fetched successfully",
      data: debtors,
    });
  } catch (error) {
    next(error);
  }
};

// Get debtor statistics
export const getDebtorStatistics = async (req, res, next) => {
  try {
    const statistics = await AccountTypeService.getDebtorStatistics();

    res.status(200).json({
      success: true,
      message: "Debtor statistics fetched successfully",
      data: statistics,
    });
  } catch (error) {
    next(error);
  }
};

// Bulk operations

// Bulk status update
export const bulkUpdateStatus = async (req, res, next) => {
  try {
    const { ids, status } = req.body;

    if (!ids || !Array.isArray(ids) || ids.length === 0) {
      throw createAppError("IDs array is required", 400, "MISSING_IDS");
    }

    if (!status || !["active", "inactive", "suspended"].includes(status)) {
      throw createAppError(
        "Valid status is required (active, inactive, suspended)",
        400,
        "INVALID_STATUS"
      );
    }

    const results = [];
    for (const id of ids) {
      try {
        const updatedDebtor = await AccountTypeService.updateTradeDebtor(
          id,
          { status, isActive: status === "active" },
          req.admin.id
        );
        results.push({ id, success: true, data: updatedDebtor });
      } catch (error) {
        results.push({ id, success: false, error: error.message });
      }
    }

    res.status(200).json({
      success: true,
      message: "Bulk status update completed",
      data: results,
    });
  } catch (error) {
    next(error);
  }
};

// Bulk delete
export const bulkDeleteDebtors = async (req, res, next) => {
  try {
    const { ids } = req.body;

    if (!ids || !Array.isArray(ids) || ids.length === 0) {
      throw createAppError("IDs array is required", 400, "MISSING_IDS");
    }

    const results = [];
    for (const id of ids) {
      try {
        const deletedDebtor = await AccountTypeService.deleteTradeDebtor(
          id,
          req.admin.id
        );
        results.push({ id, success: true, data: deletedDebtor });
      } catch (error) {
        results.push({ id, success: false, error: error.message });
      }
    }

    res.status(200).json({
      success: true,
      message: "Bulk delete completed",
      data: results,
    });
  } catch (error) {
    next(error);
  }
};<|MERGE_RESOLUTION|>--- conflicted
+++ resolved
@@ -485,10 +485,6 @@
     const { id } = req.params;
     const { updatetype } = req.query;
     let updateData = { ...req.body };
-<<<<<<< HEAD
-    console.log("Update Data:", updateData);
-=======
->>>>>>> bf01d741
 
     if (!id) {
       throw createAppError("Trade debtor ID is required", 400, "MISSING_ID");
@@ -989,7 +985,6 @@
     };
 
     const result = await AccountTypeService.getAllTradeDebtors(options);
-    // console.log("result",JSON.stringify(result)) 
 
     res.status(200).json({
       success: true,
