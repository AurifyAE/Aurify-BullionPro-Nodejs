import AccountTypeService from "../../services/modules/AccountTypeService.js";
import { createAppError } from "../../utils/errorHandler.js";
import { deleteMultipleS3Files } from "../../utils/s3Utils.js"; // Ensure this import is added

// Create new trade debtor
export const createTradeDebtor = async (req, res, next) => {
  try {
<<<<<<< HEAD
    // console.log('Request body:', req.body);
    // console.log('Files info:', req.filesInfo);
    // console.log('Files by field:', req.filesByField);

=======
>>>>>>> f68b39e2
    const {
      title,
      accountCode,
      customerName,
      remarks,
      classification,
      mode,
      shortName,
      parentGroup,
      isSupplier,
      favorite,
      acDefinition,
      limitsMargins,
      addresses,
      bankDetails,
      vatGstDetails,
      employees,
      kycDetails,
      accountType,
    } = req.body;
<<<<<<< HEAD

    let accountType = 'DEBTOR';
=======
    // console.log("req body data :", req.body)
    // let accountType = accountType;
console.log(req.body)
    // ✅ Helper function to handle 'null' and 'undefined' strings
    const sanitizeString = (value, defaultValue = '') => {
      if (!value || value === 'null' || value === 'undefined') {
        return defaultValue;
      }
      return typeof value === 'string' ? value.trim() : value;
    };
>>>>>>> f68b39e2

    // Basic validation - required fields
    if (!accountCode || !customerName || !accountType) {
      throw createAppError(
<<<<<<< HEAD
        'Required fields missing: accountType, title, accountCode, customerName',
=======
        'Required fields missing: accountType, accountCode, customerName',
>>>>>>> f68b39e2
        400,
        'REQUIRED_FIELDS_MISSING'
      );
    }

    // Parse JSON fields safely
    const parseJsonField = (field, fieldName) => {
      if (!field) return field;
      if (typeof field === 'string') {
        try {
          return JSON.parse(field);
        } catch (parseError) {
          console.warn(`Failed to parse JSON field: ${fieldName}`, parseError);
          throw createAppError(
            `Invalid JSON format for ${fieldName}`,
            400,
            'INVALID_JSON_FORMAT'
          );
        }
      }
      return field;
    };

    // Validate acDefinition.currencies (required)
    let parsedAcDefinition = parseJsonField(acDefinition, 'acDefinition');
    if (
      !parsedAcDefinition ||
      !parsedAcDefinition.currencies ||
      !Array.isArray(parsedAcDefinition.currencies) ||
      parsedAcDefinition.currencies.length === 0
    ) {
<<<<<<< HEAD
      throw createAppError(
        'At least one currency is required in acDefinition',
        400,
        'MISSING_CURRENCY'
      );
    }

    // Validate USD and AED are included
    const currencyCodes = parsedAcDefinition.currencies.map(
      (c) => c.currency?.currencyCode || c.currencyCode
    );
    const requiredCurrencies = ['USD', 'AED'];
    const missingCurrencies = requiredCurrencies.filter(
      (code) => !currencyCodes.includes(code)
    );
    if (missingCurrencies.length > 0) {
      throw createAppError(
        `Required currencies missing: ${missingCurrencies.join(
          ', '
        )}. USD and AED must be included.`,
        400,
        'MISSING_REQUIRED_CURRENCIES'
      );
    }

    // Validate Margin if limitsMargins provided
    let parsedLimitsMargins = parseJsonField(limitsMargins, 'limitsMargins');
    if (
      parsedLimitsMargins &&
      Array.isArray(parsedLimitsMargins) &&
      parsedLimitsMargins.length > 0
    ) {
      for (const limit of parsedLimitsMargins) {
        if (limit.Margin === undefined || limit.Margin === null) {
          throw createAppError(
            'Margin is required in limitsMargins',
            400,
            'MISSING_MARGIN'
          );
        }
      }
    }

    // Parse optional fields
    let parsedAddresses = parseJsonField(addresses, 'addresses') || [];
    let parsedEmployees = [];
    let parsedVatGstDetails = [];
    let parsedBankDetails = parseJsonField(bankDetails, 'bankDetails') || [];
    let parsedKycDetails = [];

    // Parse employees from individual fields or JSON
    const employeeFieldPattern = /^employees\[(\d+)\]\[(\w+)\]$/;
    const employeeMap = {};
    if (employees && Array.isArray(employees)) {
      parsedEmployees = employees.map((emp, index) =>
        typeof emp === 'string'
          ? parseJsonField(emp, `employees[${index}]`)
          : emp
      );
    } else if (employees && typeof employees === 'string') {
      parsedEmployees = parseJsonField(employees, 'employees');
    } else {
      Object.keys(req.body).forEach((key) => {
        const match = key.match(employeeFieldPattern);
        if (match) {
          const index = parseInt(match[1]);
          const field = match[2];
          if (!employeeMap[index]) {
            employeeMap[index] = {};
          }
          employeeMap[index][field] = req.body[key];
        }
      });
      parsedEmployees = Object.values(employeeMap);
    }

    // Parse vatGstDetails from individual fields or JSON
    const vatFieldPattern = /^vatGstDetails\[(\d+)\]\[(\w+)\]$/;
    const vatMap = {};
    if (vatGstDetails && Array.isArray(vatGstDetails)) {
      parsedVatGstDetails = vatGstDetails.map((vat, index) => {
        const parsedVat = typeof vat === 'string'
          ? parseJsonField(vat, `vatGstDetails[${index}]`)
          : vat;
        const validStatuses = ['REGISTERED', 'UNREGISTERED', 'EXEMPTED'];
        if (!parsedVat.vatStatus) {
          throw createAppError(
            `VAT status is required for vatGstDetails[${index}]`,
            400,
            'MISSING_VAT_STATUS'
          );
        }
        const vatStatus = validStatuses.includes(parsedVat.vatStatus.toUpperCase())
          ? parsedVat.vatStatus.toUpperCase()
          : 'UNREGISTERED';
        return {
          vatStatus,
          vatNumber: parsedVat.vatNumber || '',
          documents: parsedVat.documents || [],
        };
      });
    } else {
      Object.keys(req.body).forEach((key) => {
        const match = key.match(vatFieldPattern);
        if (match) {
          const index = parseInt(match[1]);
          const field = match[2];
          if (!vatMap[index]) {
            vatMap[index] = {};
          }
          vatMap[index][field] = req.body[key];
        }
      });
      parsedVatGstDetails = Object.values(vatMap).map((vat, index) => {
        const validStatuses = ['REGISTERED', 'UNREGISTERED', 'EXEMPTED'];
        if (!vat.vatStatus) {
          throw createAppError(
            `VAT status is required for vatGstDetails[${index}]`,
            400,
            'MISSING_VAT_STATUS'
          );
        }
        const vatStatus = validStatuses.includes(vat.vatStatus.toUpperCase())
          ? vat.vatStatus.toUpperCase()
          : 'UNREGISTERED';
        return {
          vatStatus,
          vatNumber: vat.vatNumber || '',
          documents: [],
        };
      });
    }

    // Parse kycDetails from individual fields or JSON
=======
      throw createAppError('At least one currency is required in acDefinition', 400, 'MISSING_CURRENCY');
    }

    // ✅ Validate USD & AED BEFORE processing currencies
    const incomingCurrencyCodes = parsedAcDefinition.currencies.map((c) => c.currency?.currencyCode);
    const missing = ['USD', 'AED'].filter((code) => !incomingCurrencyCodes.includes(code));
    if (missing.length > 0) {
      throw createAppError(
        `Required currencies missing: ${missing.join(', ')}. Both USD and AED must be included.`,
        400,
        'MISSING_REQUIRED_CURRENCIES'
      );
    }

    // Now process currencies (extract IDs)
    parsedAcDefinition.currencies = parsedAcDefinition.currencies.map((c) => {
      const currencyId = c.currency?._id || c.currency;
      if (!currencyId) {
        throw createAppError('Invalid currency reference', 400, 'INVALID_CURRENCY');
      }
      return {
        currency: currencyId,
        isDefault: !!c.isDefault,
        purchasePrice: parseFloat(c.purchasePrice) || 0,
        sellPrice: parseFloat(c.sellPrice) || 0,
        convertRate: parseFloat(c.convertRate) || 1,
      };
    });

    // ✅ Clean up branches if null/empty (prevent Branch model error)
    if (parsedAcDefinition.branches === null || 
        (Array.isArray(parsedAcDefinition.branches) && parsedAcDefinition.branches.length === 0)) {
      delete parsedAcDefinition.branches;
    }

    // ✅ Parse and validate limitsMargins
    let ParsedlimitsMargins = parseJsonField(limitsMargins, 'limitsMargins') || [];
    ParsedlimitsMargins = ParsedlimitsMargins.map((l) => ({
      limitType: l.limitType || 'Fixed',
      currency: l.currency?._id || l.currency,
      unfixGold: parseFloat(l.unfixGold) || 0,
      netAmount: parseFloat(l.netAmount) || 0,
      creditDaysAmt: parseInt(l.creditDaysAmt) || 0,
      creditDaysMtl: parseInt(l.creditDaysMtl) || 0,
      Margin: parseFloat(l.Margin),
      creditAmount: parseFloat(l.creditAmount) || 0,
      metalAmount: parseFloat(l.metalAmount) || 0,
    }));

    // Validate Margin
    if (ParsedlimitsMargins.some((l) => l.Margin === undefined || isNaN(l.Margin))) {
      throw createAppError('Margin is required and must be a valid number', 400, 'MISSING_MARGIN');
    }

    // Parse optional fields
    let parsedAddresses = parseJsonField(addresses, 'addresses') || [];
    let parsedEmployees = [];
    let parsedVatGstDetails = {};
    let parsedBankDetails = parseJsonField(bankDetails, 'bankDetails') || [];
    let parsedKycDetails = [];

    // Parse employees
    const employeeFieldPattern = /^employees\[(\d+)\]\[(\w+)\]$/;
    const employeeMap = {};
    if (employees && Array.isArray(employees)) {
      parsedEmployees = employees.map((emp, index) =>
        typeof emp === 'string'
          ? parseJsonField(emp, `employees[${index}]`)
          : emp
      );
    } else if (employees && typeof employees === 'string') {
      parsedEmployees = parseJsonField(employees, 'employees');
    } else {
      Object.keys(req.body).forEach((key) => {
        const match = key.match(employeeFieldPattern);
        if (match) {
          const index = parseInt(match[1]);
          const field = match[2];
          if (!employeeMap[index]) {
            employeeMap[index] = {};
          }
          employeeMap[index][field] = req.body[key];
        }
      });
      parsedEmployees = Object.values(employeeMap);
    }

    // Parse single vatGstDetails
    if (vatGstDetails) {
      parsedVatGstDetails = typeof vatGstDetails === 'string'
        ? parseJsonField(vatGstDetails, 'vatGstDetails')
        : vatGstDetails;
      const validStatuses = ['REGISTERED', 'UNREGISTERED', 'EXEMPTED'];
      if (!parsedVatGstDetails.vatStatus) {
        throw createAppError(
          'VAT status is required for vatGstDetails',
          400,
          'MISSING_VAT_STATUS'
        );
      }
      parsedVatGstDetails.vatStatus = validStatuses.includes(parsedVatGstDetails.vatStatus.toUpperCase())
        ? parsedVatGstDetails.vatStatus.toUpperCase()
        : 'UNREGISTERED';
      if (parsedVatGstDetails.vatStatus === 'REGISTERED' && !parsedVatGstDetails.vatNumber) {
        throw createAppError(
          'VAT number is required for REGISTERED status',
          400,
          'MISSING_VAT_NUMBER'
        );
      }
      parsedVatGstDetails.vatNumber = parsedVatGstDetails.vatNumber || '';
      parsedVatGstDetails.documents = parsedVatGstDetails.documents || [];
    }

    // Parse kycDetails
>>>>>>> f68b39e2
    const kycFieldPattern = /^kycDetails\[(\d+)\]\[(\w+)\]$/;
    const kycMap = {};
    if (kycDetails && Array.isArray(kycDetails)) {
      parsedKycDetails = kycDetails.map((kyc, index) =>
        typeof kyc === 'string'
          ? parseJsonField(kyc, `kycDetails[${index}]`)
          : kyc['']
          ? parseJsonField(kyc[''], `kycDetails[${index}]`)
          : kyc
      );
    } else if (kycDetails && typeof kycDetails === 'string') {
      parsedKycDetails = parseJsonField(kycDetails, 'kycDetails');
    } else {
      Object.keys(req.body).forEach((key) => {
        const match = key.match(kycFieldPattern);
        if (match) {
          const index = parseInt(match[1]);
          const field = match[2];
          if (!kycMap[index]) {
            kycMap[index] = {};
          }
          kycMap[index][field] = req.body[key];
        }
      });
      parsedKycDetails = Object.values(kycMap);
    }

    // Validate addresses
    if (parsedAddresses && Array.isArray(parsedAddresses) && parsedAddresses.length > 0) {
      for (const address of parsedAddresses) {
        if (
          address.email &&
          !/^\w+([.-]?\w+)*@\w+([.-]?\w+)*(\.\w{2,3})+$/.test(address.email)
        ) {
          throw createAppError(
            'Invalid email format in address',
            400,
            'INVALID_EMAIL_FORMAT'
          );
        }
      }
    }

    // Handle employee documents
    if (parsedEmployees && Array.isArray(parsedEmployees) && parsedEmployees.length > 0) {
      for (let i = 0; i < parsedEmployees.length; i++) {
        const employee = parsedEmployees[i];
        if (
          employee.email &&
          !/^\w+([.-]?\w+)*@\w+([.-]?\w+)*(\.\w{2,3})+$/.test(employee.email)
        ) {
          throw createAppError(
            'Invalid email format in employee',
            400,
            'INVALID_EMAIL_FORMAT'
          );
        }
        const employeeDocField = `employees[${i}][document]`;
        if (req.filesByField && req.filesByField[employeeDocField]) {
          const docFile = req.filesByField[employeeDocField][0];
          let fileType = null;
          if (docFile.mimetype.startsWith('image/')) {
            fileType = 'image';
          } else if (docFile.mimetype === 'application/pdf') {
            fileType = 'pdf';
          } else {
            throw createAppError(
              `Invalid file type for employee document: ${docFile.mimetype}`,
              400,
              'INVALID_FILE_TYPE'
            );
          }
          employee.document = {
            fileName: docFile.originalname,
            filePath: docFile.location || docFile.path,
            fileType: fileType,
            s3Key: docFile.key || null,
            uploadedAt: new Date(),
          };
        }
      }
    }

    // Handle VAT/GST documents
<<<<<<< HEAD
    if (req.filesByField && parsedVatGstDetails.length > 0) {
      parsedVatGstDetails = parsedVatGstDetails.map((vat, index) => {
        const vatDocField = `vatGstDetails[${index}][documents][0]`;
        if (req.filesByField[vatDocField]) {
          const vatDocuments = req.filesByField[vatDocField].map((file) => {
            let fileType = null;
            if (file.mimetype.startsWith('image/')) {
              fileType = 'image';
            } else if (file.mimetype === 'application/pdf') {
              fileType = 'pdf';
            } else {
              throw createAppError(
                `Invalid file type for VAT/GST document: ${file.mimetype}`,
                400,
                'INVALID_FILE_TYPE'
              );
            }
            return {
              fileName: file.originalname,
              filePath: file.location || file.path,
              fileType: fileType,
              s3Key: file.key || null,
              uploadedAt: new Date(),
            };
          });
=======
    if (req.filesByField && parsedVatGstDetails) {
      const vatDocField = `vatGstDetails[documents][0]`;
      if (req.filesByField[vatDocField]) {
        const vatDocuments = req.filesByField[vatDocField].map((file) => {
          let fileType = null;
          if (file.mimetype.startsWith('image/')) {
            fileType = 'image';
          } else if (file.mimetype === 'application/pdf') {
            fileType = 'pdf';
          } else {
            throw createAppError(
              `Invalid file type for VAT/GST document: ${file.mimetype}`,
              400,
              'INVALID_FILE_TYPE'
            );
          }
>>>>>>> f68b39e2
          return {
            ...vat,
            documents: vatDocuments,
          };
<<<<<<< HEAD
        }
        return vat;
      });
=======
        });
        parsedVatGstDetails.documents = vatDocuments;
      }
>>>>>>> f68b39e2
    }

    // Handle KYC documents
    if (req.filesByField && parsedKycDetails.length > 0) {
      parsedKycDetails = parsedKycDetails.map((kyc, index) => {
        const kycDocField = `kycDetails[${index}][document]`;
        if (req.filesByField[kycDocField]) {
          const file = req.filesByField[kycDocField][0];
          let fileType = null;
          if (file.mimetype.startsWith('image/')) {
            fileType = 'image';
          } else if (file.mimetype === 'application/pdf') {
            fileType = 'pdf';
          } else {
            throw createAppError(
              `Invalid file type for KYC document at index ${index}: ${file.mimetype}`,
              400,
              'INVALID_FILE_TYPE'
            );
          }
          return {
            ...kyc,
            documents: [
              {
                fileName: file.originalname,
                filePath: file.location || file.path,
                fileType: fileType,
                s3Key: file.key || null,
                uploadedAt: new Date(),
              },
            ],
          };
        }
        return kyc;
      });
    }

    // Validate KYC details
    if (parsedKycDetails.length > 0) {
      for (const [index, kyc] of parsedKycDetails.entries()) {
        if (!kyc.documentType || !kyc.documentNumber) {
          throw createAppError(
            `KYC entry at index ${index} is missing documentType or documentNumber`,
            400,
            'MISSING_KYC_FIELDS'
          );
        }
        if (!kyc.documents || kyc.documents.length === 0) {
          throw createAppError(
            `KYC entry at index ${index} is missing a document`,
            400,
            'MISSING_KYC_DOCUMENT'
          );
        }
      }
    }

    // ✅ Build trade debtor data with sanitized strings
    const tradeDebtorData = {
      accountType: accountType.trim(),
      title: sanitizeString(title, 'N/A'), // Default to 'N/A' if null/undefined
      accountCode: accountCode.trim().toUpperCase(),
      customerName: customerName.trim(),
      acDefinition: parsedAcDefinition,
      vatGstDetails: parsedVatGstDetails,
      createdBy: req.admin.id,
    };

    // Add optional fields with proper null/undefined handling using sanitizeString
    const sanitizedClassification = sanitizeString(classification, null);
    const sanitizedRemarks = sanitizeString(remarks, null);
    const sanitizedShortName = sanitizeString(shortName, null);
    const sanitizedParentGroup = sanitizeString(parentGroup, null);

    if (sanitizedClassification) tradeDebtorData.classification = sanitizedClassification;
    if (sanitizedRemarks) tradeDebtorData.remarks = sanitizedRemarks;
    if (sanitizedShortName) tradeDebtorData.shortName = sanitizedShortName;
    if (sanitizedParentGroup) tradeDebtorData.parentGroup = sanitizedParentGroup;
    
    if (isSupplier !== undefined)
      tradeDebtorData.isSupplier = isSupplier === 'true' || isSupplier === true;
    if (favorite !== undefined)
      tradeDebtorData.favorite = favorite === 'true' || favorite === true;
<<<<<<< HEAD
    if (parsedLimitsMargins && parsedLimitsMargins.length > 0)
      tradeDebtorData.limitsMargins = parsedLimitsMargins;
=======
    if (ParsedlimitsMargins && ParsedlimitsMargins.length > 0)
      tradeDebtorData.limitsMargins = ParsedlimitsMargins;
>>>>>>> f68b39e2
    if (parsedAddresses && parsedAddresses.length > 0)
      tradeDebtorData.addresses = parsedAddresses;
    if (parsedEmployees && parsedEmployees.length > 0)
      tradeDebtorData.employees = parsedEmployees;
    if (parsedBankDetails && parsedBankDetails.length > 0)
      tradeDebtorData.bankDetails = parsedBankDetails;
    if (parsedKycDetails && parsedKycDetails.length > 0)
      tradeDebtorData.kycDetails = parsedKycDetails;

    // Initialize cash balances
    if (parsedAcDefinition.currencies && parsedAcDefinition.currencies.length > 0) {
      tradeDebtorData.balances = {
        goldBalance: {
          totalGrams: 0,
          totalValue: 0,
          lastUpdated: new Date(),
        },
        cashBalance: parsedAcDefinition.currencies.map((curr) => ({
          currency: curr.currency,
          amount: 0,
          isDefault: curr.isDefault || false,
          lastUpdated: new Date(),
        })),
        totalOutstanding: 0,
        lastBalanceUpdate: new Date(),
      };
    }

    const tradeDebtor = await AccountTypeService.createTradeDebtor(
      tradeDebtorData,
      req.admin.id
    );

    res.status(201).json({
      success: true,
      message: 'Trade debtor created successfully',
      data: tradeDebtor,
      uploadedFiles: {
        total: req.filesInfo?.length || 0,
<<<<<<< HEAD
        vatGstDocuments: parsedVatGstDetails.reduce(
          (sum, vat) => sum + (vat.documents?.length || 0),
          0
        ),
=======
        vatGstDocuments: parsedVatGstDetails.documents?.length || 0,
>>>>>>> f68b39e2
        kycDocuments: parsedKycDetails.reduce(
          (sum, kyc) => sum + (kyc.documents?.length || 0),
          0
        ),
        employeeDocuments: parsedEmployees?.filter((emp) => emp.document).length || 0,
      },
    });
  } catch (error) {
    // Clean up uploaded files on error
    if (req.files && req.files.length > 0) {
      try {
        const s3Keys = req.files.map((file) => file.key).filter((key) => key);
        if (s3Keys.length > 0) {
          const cleanupResult = await deleteMultipleS3Files(s3Keys);
          // console.log(
          //   `S3 Deletion Summary: ${cleanupResult.successful.length} successful, ${cleanupResult.failed.length} failed`
          // );
        }
      } catch (cleanupError) {
        console.error('Error cleaning up files:', cleanupError);
      }
    }
    next(error);
  }
};
// controllers/modules/accountTypeController.js
export const updateTradeDebtor = async (req, res, next) => {
  let uploadedFiles = [];
  // console.log('Updating trade debtor...');
  // console.log('Request body:', req.body);
  // console.log('Files info:', req.filesInfo);
  // console.log('Files by field:', req.filesByField);

<<<<<<< HEAD
=======
export const updateTradeDebtor = async (req, res, next) => {
  let uploadedFiles = [];
>>>>>>> f68b39e2
  try {
    const { id } = req.params;
    const { updatetype } = req.query;
    let updateData = { ...req.body };
<<<<<<< HEAD

=======
    // console.log("update dataa.....",updateData)
>>>>>>> f68b39e2
    if (!id) {
      throw createAppError('Trade debtor ID is required', 400, 'MISSING_ID');
    }

    // Handle type update separately
    if (updatetype === 'true') {
      const updatedTradeDebtor = await AccountTypeService.updateTradeDebtor(
        id,
        updateData,
        req.admin.id
      );
      return res.status(200).json({ message: 'Type updated', data: updatedTradeDebtor });
    }

    // Keep track of uploaded files for cleanup on error
    if (req.files && req.files.length > 0) {
      uploadedFiles = req.files
        .map((file) => file.key || file.filename)
        .filter(Boolean);
    }

    // Helper function to process uploaded files
    const processUploadedFiles = (files) => {
      return files.map((file) => {
        let fileType = null;
        if (file.mimetype.startsWith('image/')) {
          fileType = 'image';
        } else if (file.mimetype === 'application/pdf') {
          fileType = 'pdf';
        } else {
          throw createAppError(
            `Invalid file type: ${file.mimetype}. Only image and PDF are allowed.`,
            400,
            'INVALID_FILE_TYPE'
          );
        }
        return {
          fileName: file.originalname,
          filePath: file.location || file.path,
          fileType: fileType,
          s3Key: file.key || null,
          uploadedAt: new Date(),
        };
      });
    };

    // Parse JSON fields safely
    const parseJsonField = (field, fieldName) => {
      if (!field) return field;
      if (typeof field === 'string') {
        try {
          return JSON.parse(field);
        } catch (e) {
          console.warn(`Failed to parse JSON field: ${fieldName}`, e);
          throw createAppError(
            `Invalid JSON format for ${fieldName}`,
            400,
            'INVALID_JSON_FORMAT'
          );
        }
      }
      return field;
    };

    // Required fields validation
<<<<<<< HEAD
    if (!updateData.accountCode || !updateData.customerName || !updateData.title) {
      throw createAppError(
        'Required fields missing: accountCode, customerName, title',
=======
    if (!updateData.accountCode || !updateData.customerName) {
      throw createAppError(
        'Required fields missing: accountCode, customerName',
>>>>>>> f68b39e2
        400,
        'REQUIRED_FIELDS_MISSING'
      );
    }

    // Parse and validate acDefinition
    if (updateData.acDefinition) {
      updateData.acDefinition = parseJsonField(updateData.acDefinition, 'acDefinition');
      if (
        !updateData.acDefinition ||
        !updateData.acDefinition.currencies ||
        !Array.isArray(updateData.acDefinition.currencies) ||
        updateData.acDefinition.currencies.length === 0
      ) {
        throw createAppError(
          'At least one currency is required in acDefinition',
          400,
          'MISSING_CURRENCY'
        );
      }

<<<<<<< HEAD
      // Validate USD and AED are included
      const currencyCodes = updateData.acDefinition.currencies.map(
        (c) => c.currency?.currencyCode || c.currencyCode
      );
      const requiredCurrencies = ['USD', 'AED'];
      const missingCurrencies = requiredCurrencies.filter(
        (code) => !currencyCodes.includes(code)
=======
      // ✅ FIX: Validate USD and AED BEFORE processing
      const incomingCurrencyCodes = updateData.acDefinition.currencies.map(
        (c) => c.currency?.currencyCode
      );
      const requiredCurrencies = ['USD', 'AED'];
      const missingCurrencies = requiredCurrencies.filter(
        (code) => !incomingCurrencyCodes.includes(code)
>>>>>>> f68b39e2
      );
      if (missingCurrencies.length > 0) {
        throw createAppError(
          `Required currencies missing: ${missingCurrencies.join(', ')}. USD and AED must be included.`,
          400,
          'MISSING_REQUIRED_CURRENCIES'
        );
      }
<<<<<<< HEAD
    }

    // Parse optional JSON fields
    const jsonFields = ['addresses', 'employees', 'bankDetails', 'limitsMargins'];
    jsonFields.forEach((field) => {
      if (updateData[field]) {
        updateData[field] = parseJsonField(updateData[field], field);
      }
    });

    // Parse vatGstDetails from individual fields or JSON
    const vatFieldPattern = /^vatGstDetails\[(\d+)\]\[(\w+)\]$/;
    const vatMap = {};
    if (updateData.vatGstDetails && Array.isArray(updateData.vatGstDetails)) {
      updateData.vatGstDetails = updateData.vatGstDetails.map((vat, index) => {
        const parsedVat = typeof vat === 'string'
          ? parseJsonField(vat, `vatGstDetails[${index}]`)
          : vat['']
          ? parseJsonField(vat[''], `vatGstDetails[${index}]`)
          : vat;
        const validStatuses = ['REGISTERED', 'UNREGISTERED', 'EXEMPTED'];
        if (!parsedVat.vatStatus) {
          throw createAppError(
            `VAT status is required for vatGstDetails[${index}]`,
            400,
            'MISSING_VAT_STATUS'
          );
        }
        const vatStatus = validStatuses.includes(parsedVat.vatStatus.toUpperCase())
          ? parsedVat.vatStatus.toUpperCase()
          : 'UNREGISTERED';
        return {
          vatStatus,
          vatNumber: parsedVat.vatNumber || '',
          documents: parsedVat.documents || [],
        };
      });
    } else {
      Object.keys(req.body).forEach((key) => {
        const match = key.match(vatFieldPattern);
        if (match) {
          const index = parseInt(match[1]);
          const field = match[2];
          if (!vatMap[index]) {
            vatMap[index] = {};
          }
          vatMap[index][field] = req.body[key];
        }
      });
      updateData.vatGstDetails = Object.values(vatMap).map((vat, index) => {
        const validStatuses = ['REGISTERED', 'UNREGISTERED', 'EXEMPTED'];
        if (!vat.vatStatus) {
          throw createAppError(
            `VAT status is required for vatGstDetails[${index}]`,
            400,
            'MISSING_VAT_STATUS'
          );
        }
        const vatStatus = validStatuses.includes(vat.vatStatus.toUpperCase())
          ? vat.vatStatus.toUpperCase()
          : 'UNREGISTERED';
        return {
          vatStatus,
          vatNumber: vat.vatNumber || '',
          documents: vat.documents || [],
        };
      });
=======

      // Now process currencies
      updateData.acDefinition.currencies = updateData.acDefinition.currencies.map((c) => {
        const currencyId = c.currency?._id || c.currency;
        if (!currencyId) {
          throw createAppError('Invalid currency reference', 400, 'INVALID_CURRENCY');
        }
        return {
          currency: currencyId,
          isDefault: !!c.isDefault,
          purchasePrice: parseFloat(c.purchasePrice) || 0,
          sellPrice: parseFloat(c.sellPrice) || 0,
          convertRate: parseFloat(c.convertRate) || 1,
        };
      });

      // ✅ Clean up branches if null/empty (prevent Branch model error)
      if (updateData.acDefinition.branches === null || 
          (Array.isArray(updateData.acDefinition.branches) && updateData.acDefinition.branches.length === 0)) {
        delete updateData.acDefinition.branches;
      }
    }

    // Parse optional JSON fields
    const jsonFields = ['addresses', 'employees', 'bankDetails', 'limitsMargins'];
    jsonFields.forEach((field) => {
      if (updateData[field]) {
        updateData[field] = parseJsonField(updateData[field], field);
        
        // ✅ Process limitsMargins properly
        if (field === 'limitsMargins' && Array.isArray(updateData[field])) {
          updateData[field] = updateData[field].map((l) => ({
            limitType: l.limitType || 'Fixed',
            currency: l.currency?._id || l.currency,
            unfixGold: parseFloat(l.unfixGold) || 0,
            netAmount: parseFloat(l.netAmount) || 0,
            creditDaysAmt: parseInt(l.creditDaysAmt) || 0,
            creditDaysMtl: parseInt(l.creditDaysMtl) || 0,
            Margin: parseFloat(l.Margin),
            creditAmount: parseFloat(l.creditAmount) || 0,
            metalAmount: parseFloat(l.metalAmount) || 0,
          }));

          // Validate Margin
          if (updateData[field].some((l) => l.Margin === undefined || isNaN(l.Margin))) {
            throw createAppError('Margin is required and must be a valid number', 400, 'MISSING_MARGIN');
          }
        }
      }
    });

    // Parse single vatGstDetails
    if (updateData.vatGstDetails) {
      updateData.vatGstDetails = typeof updateData.vatGstDetails === 'string'
        ? parseJsonField(updateData.vatGstDetails, 'vatGstDetails')
        : updateData.vatGstDetails;
      const validStatuses = ['REGISTERED', 'UNREGISTERED', 'EXEMPTED'];
      if (!updateData.vatGstDetails.vatStatus) {
        throw createAppError(
          'VAT status is required for vatGstDetails',
          400,
          'MISSING_VAT_STATUS'
        );
      }
      updateData.vatGstDetails.vatStatus = validStatuses.includes(updateData.vatGstDetails.vatStatus.toUpperCase())
        ? updateData.vatGstDetails.vatStatus.toUpperCase()
        : 'UNREGISTERED';
      if (updateData.vatGstDetails.vatStatus === 'REGISTERED' && !updateData.vatGstDetails.vatNumber) {
        throw createAppError(
          'VAT number is required for REGISTERED status',
          400,
          'MISSING_VAT_NUMBER'
        );
      }
      updateData.vatGstDetails.vatNumber = updateData.vatGstDetails.vatNumber || '';
      updateData.vatGstDetails.documents = updateData.vatGstDetails.documents || [];
>>>>>>> f68b39e2
    }

    // Handle VAT/GST documents
    if (req.filesByField && updateData.vatGstDetails) {
<<<<<<< HEAD
      updateData.vatGstDetails = updateData.vatGstDetails.map((vat, index) => {
        const vatDocField = `vatGstDetails[${index}][documents][0]`;
        if (req.filesByField[vatDocField]) {
          const vatDocuments = processUploadedFiles(req.filesByField[vatDocField]);
          const replaceVatDocs = vat._replaceDocuments === 'true' || vat._replaceDocuments === true;
          return {
            ...vat,
            documents: replaceVatDocs ? vatDocuments : [...(vat.documents || []), ...vatDocuments],
            _replaceDocuments: undefined,
          };
        }
        return vat;
      });
=======
      const vatDocField = `vatGstDetails[documents][0]`;
      if (req.filesByField[vatDocField]) {
        const vatDocuments = processUploadedFiles(req.filesByField[vatDocField]);
        const replaceVatDocs = updateData.vatGstDetails._replaceDocuments === 'true' || updateData.vatGstDetails._replaceDocuments === true;
        updateData.vatGstDetails.documents = replaceVatDocs ? vatDocuments : [...(updateData.vatGstDetails.documents || []), ...vatDocuments];
        updateData.vatGstDetails._replaceDocuments = undefined;
      }
>>>>>>> f68b39e2
    }

    // Handle KYC documents
    if (updateData.kycDetails) {
      let parsedKycDetails = [];
      if (Array.isArray(updateData.kycDetails)) {
        parsedKycDetails = updateData.kycDetails.map((kyc, index) => {
          const parsedKyc = typeof kyc === 'string'
            ? parseJsonField(kyc, `kycDetails[${index}]`)
            : kyc['']
            ? parseJsonField(kyc[''], `kycDetails[${index}]`)
            : kyc;
          return {
            ...parsedKyc,
            documents: parsedKyc.documents || [],
          };
        });
      } else {
        const kycFieldPattern = /^kycDetails\[(\d+)\]\[(\w+)\]$/;
        const kycMap = {};
        Object.keys(req.body).forEach((key) => {
          const match = key.match(kycFieldPattern);
          if (match) {
            const index = parseInt(match[1]);
            const field = match[2];
            if (!kycMap[index]) {
              kycMap[index] = {};
            }
            kycMap[index][field] = req.body[key];
          }
        });
        parsedKycDetails = Object.values(kycMap);
      }

      // Process KYC documents with file uploads
      if (req.filesByField) {
        parsedKycDetails = parsedKycDetails.map((kyc, index) => {
          const kycDocField = `kycDetails[${index}][document]`;
          if (req.filesByField[kycDocField]) {
            const file = req.filesByField[kycDocField][0];
            let fileType = null;
            if (file.mimetype.startsWith('image/')) {
              fileType = 'image';
            } else if (file.mimetype === 'application/pdf') {
              fileType = 'pdf';
            } else {
              throw createAppError(
                `Invalid file type for KYC document at index ${index}: ${file.mimetype}`,
                400,
                'INVALID_FILE_TYPE'
              );
            }
            const replaceKycDocs = kyc._replaceDocuments === 'true' || kyc._replaceDocuments === true;
            return {
              ...kyc,
              documents: replaceKycDocs
                ? [{
                    fileName: file.originalname,
                    filePath: file.location || file.path,
                    fileType: fileType,
                    s3Key: file.key || null,
                    uploadedAt: new Date(),
                  }]
                : [
                    ...(kyc.documents || []),
                    {
                      fileName: file.originalname,
                      filePath: file.location || file.path,
                      fileType: fileType,
                      s3Key: file.key || null,
                      uploadedAt: new Date(),
                    },
                  ],
              _replaceDocuments: undefined,
            };
          }
          return kyc;
        });
      }

      // Validate KYC details
      updateData.kycDetails = parsedKycDetails.filter(
        (kyc) => kyc.documentType && kyc.documentNumber
      );
    }

    // Handle employees and their documents
    if (updateData.employees) {
      if (typeof updateData.employees === 'string') {
        updateData.employees = parseJsonField(updateData.employees, 'employees');
      } else if (!Array.isArray(updateData.employees)) {
        const employeeFieldPattern = /^employees\[(\d+)\]\[(\w+)\]$/;
        const employeeMap = {};
        Object.keys(req.body).forEach((key) => {
          const match = key.match(employeeFieldPattern);
          if (match) {
            const index = parseInt(match[1]);
            const field = match[2];
            if (!employeeMap[index]) {
              employeeMap[index] = {};
            }
            employeeMap[index][field] = req.body[key];
          }
        });
        updateData.employees = Object.values(employeeMap);
      }

      // Validate employee emails and process documents
      if (Array.isArray(updateData.employees) && updateData.employees.length > 0) {
        for (let i = 0; i < updateData.employees.length; i++) {
          const employee = updateData.employees[i];
          if (
            employee.email &&
            !/^\w+([.-]?\w+)*@\w+([.-]?\w+)*(\.\w{2,3})+$/.test(employee.email)
          ) {
            throw createAppError(
              'Invalid email format in employee',
              400,
              'INVALID_EMAIL_FORMAT'
            );
          }

          const employeeDocField = `employees[${i}][document]`;
          if (req.filesByField && req.filesByField[employeeDocField]) {
            const docFile = req.filesByField[employeeDocField][0];
            let fileType = null;
            if (docFile.mimetype.startsWith('image/')) {
              fileType = 'image';
            } else if (docFile.mimetype === 'application/pdf') {
              fileType = 'pdf';
            } else {
              throw createAppError(
                `Invalid file type for employee document: ${docFile.mimetype}`,
                400,
                'INVALID_FILE_TYPE'
              );
            }
            employee.document = {
              fileName: docFile.originalname,
<<<<<<< HEAD
              filePath: docFile.location || file.path,
=======
              filePath: docFile.location || docFile.path,
>>>>>>> f68b39e2
              fileType: fileType,
              s3Key: docFile.key || null,
              uploadedAt: new Date(),
            };
          }
        }
      }
    }

<<<<<<< HEAD
    // Trim string fields
=======
    // Trim string fields with null/undefined checks
>>>>>>> f68b39e2
    const stringFields = [
      'accountCode',
      'customerName',
      'title',
      'shortName',
      'parentGroup',
      'remarks',
    ];
    stringFields.forEach((field) => {
<<<<<<< HEAD
      if (updateData[field] && typeof updateData[field] === 'string') {
=======
      if (updateData[field] && typeof updateData[field] === 'string' && updateData[field] !== 'null' && updateData[field] !== 'undefined') {
>>>>>>> f68b39e2
        updateData[field] =
          field === 'accountCode'
            ? updateData[field].trim().toUpperCase()
            : updateData[field].trim();
      } else if (updateData[field] === 'null' || updateData[field] === 'undefined') {
        updateData[field] = field === 'title' ? '' : null;
      }
    });

    // Convert boolean fields
    if (updateData.isSupplier !== undefined) {
      updateData.isSupplier = updateData.isSupplier === 'true' || updateData.isSupplier === true;
    }
    if (updateData.favorite !== undefined) {
      updateData.favorite = updateData.favorite === 'true' || updateData.favorite === true;
    }

    // Clean up client-side flags
    delete updateData.replaceVatDocuments;
    delete updateData.replaceKycDocuments;
    delete updateData.removeVatDocuments;
    delete updateData.removeKycDocuments;
    delete updateData.confirmPassword;

    // Call the service to update the trade debtor
    const updatedTradeDebtor = await AccountTypeService.updateTradeDebtor(
      id,
      updateData,
      req.admin.id
    );

    // Calculate uploaded files info
    const filesUploaded = {
<<<<<<< HEAD
      vatDocuments: updateData.vatGstDetails?.reduce(
        (sum, vat) => sum + (vat.documents?.length || 0),
        0
      ) || 0,
=======
      vatDocuments: updateData.vatGstDetails?.documents?.length || 0,
>>>>>>> f68b39e2
      kycDocuments: updateData.kycDetails?.reduce(
        (sum, kyc) => sum + (kyc.documents?.length || 0),
        0
      ) || 0,
      employeeDocuments: updateData.employees?.filter((emp) => emp.document).length || 0,
      generalDocuments:
        (req.filesByField?.['documents']?.length || 0) +
        (req.filesByField?.['files']?.length || 0) +
        (req.filesByField?.['file']?.length || 0),
      total: (req.files || []).length,
    };

    const response = {
      success: true,
      message: 'Trade debtor updated successfully',
      data: updatedTradeDebtor,
    };

    if (filesUploaded.total > 0) {
      response.filesUploaded = filesUploaded;
    }

    res.status(200).json(response);
  } catch (error) {
    console.error('Error updating trade debtor:', error);

    if (uploadedFiles.length > 0) {
<<<<<<< HEAD
      // console.log(`Cleaning up ${uploadedFiles.length} uploaded files due to error`);
      try {
        const cleanupResult = await deleteMultipleS3Files(uploadedFiles);
        // console.log(
        //   `S3 Deletion Summary: ${cleanupResult.successful.length} successful, ${cleanupResult.failed.length} failed`
        // );
=======
      try {
        await deleteMultipleS3Files(uploadedFiles);
>>>>>>> f68b39e2
      } catch (cleanupError) {
        console.error('Error during file cleanup:', cleanupError);
      }
    }

    next(error);
  }
};

// Get all trade debtors
export const getAllTradeDebtors = async (req, res, next) => {
  try {
    const {
      page = 1,
      limit = 100,
      search = "",
      status = "",
      classification = "",
<<<<<<< HEAD
      sortBy = "createdAt", // Assuming this is the date field; if it's 'createdBy' (user ID), change to that
      sortOrder = "desc",
    } = req.query;

=======
      sortBy = "createdAt",
      sortOrder = "desc",
      accountType,
    } = req.query;
    console.log("req.query",req.query)
>>>>>>> f68b39e2
    const trimmedSortBy = sortBy.trim();
    const direction = sortOrder.trim() === "asc" ? 1 : -1;

    let sortArray = [];
    
    if (trimmedSortBy === "favorite") {
      sortArray.push(["favorite", direction]);
    } else {
      sortArray.push(["favorite", -1]);
      sortArray.push([trimmedSortBy, direction]);
    }

<<<<<<< HEAD
=======
    // Handle accountType[] and accountType as array or string
    let accountTypeArray = [];
    if (Array.isArray(accountType)) {
      accountTypeArray = accountType;
    } else if (typeof accountType === 'string' && accountType) {
      accountTypeArray = [accountType];
    }
    // Handle accountType[] from query (e.g., accountType[]=RECEIVABLE&accountType[]=PARABLE)
    if (req.query['accountType[]']) {
      if (Array.isArray(req.query['accountType[]'])) {
        accountTypeArray = accountTypeArray.concat(req.query['accountType[]']);
      } else if (typeof req.query['accountType[]'] === 'string') {
        accountTypeArray.push(req.query['accountType[]']);
      }
    }
    // Remove duplicates
    accountTypeArray = [...new Set(accountTypeArray)];

>>>>>>> f68b39e2
    const options = {
      page: parseInt(page, 10),
      limit: parseInt(limit, 10),
      search: search.trim(),
      status: status.trim(),
      classification: classification.trim(),
<<<<<<< HEAD
      sort: sortArray, // Send sort as array for explicit order
=======
      sort: sortArray,
      accountType: accountTypeArray.length > 0 ? accountTypeArray : undefined,
>>>>>>> f68b39e2
    };

    const result = await AccountTypeService.getAllTradeDebtors(options);

    res.status(200).json({
      success: true,
      message: "Trade debtors fetched successfully",
      data: result.tradeDebtors,
      pagination: result.pagination,
    });
  } catch (error) {
    next(error);
  }
};

// Get trade debtor by ID
export const getTradeDebtorById = async (req, res, next) => {
  try {
    const { id } = req.params;

    if (!id) {
      throw createAppError("Trade debtor ID is required", 400, "MISSING_ID");
    }

    const tradeDebtor = await AccountTypeService.getTradeDebtorById(id);

    res.status(200).json({
      success: true,
      message: "Trade debtor fetched successfully",
      data: tradeDebtor,
    });
  } catch (error) {
    next(error);
  }
};



// Delete trade debtor (soft delete)
export const deleteTradeDebtor = async (req, res, next) => {
  try {
    const { id } = req.params;

    if (!id) {
      throw createAppError("Trade debtor ID is required", 400, "MISSING_ID");
    }

    const deletedTradeDebtor = await AccountTypeService.deleteTradeDebtor(
      id,
      req.admin.id
    );

    res.status(200).json({
      success: true,
      message: "Trade debtor deleted successfully",
      data: deletedTradeDebtor,
    });
  } catch (error) {
    next(error);
  }
};

// Hard delete trade debtor
export const hardDeleteTradeDebtor = async (req, res, next) => {
  try {
    const { id } = req.params;

    if (!id) {
      throw createAppError("Trade debtor ID is required", 400, "MISSING_ID");
    }

    // console.log(`Processing hard delete request for trade debtor: ${id}`);

    const result = await AccountTypeService.hardDeleteTradeDebtor(id);

    const response = {
      success: true,
      message: result.message,
      filesDeleted: {
        total: result.filesDeleted?.total || 0,
        successful: result.filesDeleted?.successful || 0,
        failed: result.filesDeleted?.failed || 0,
      },
    };

    // Add detailed info if there were files involved
    if (result.filesDeleted?.total > 0) {
      response.filesDeleted.details = {
        successfulKeys: result.filesDeleted.successfulKeys || [],
        failedKeys: result.filesDeleted.failedKeys || [],
      };

      if (result.filesDeleted.failed > 0) {
        response.warning = `${result.filesDeleted.failed} files could not be deleted from S3`;
        if (result.filesDeleted.errors) {
          response.s3Errors = result.filesDeleted.errors;
        }
      }
    }

    // console.log(`Hard delete completed for trade debtor ${id}:`, {
    //   filesTotal: result.filesDeleted?.total || 0,
    //   filesDeleted: result.filesDeleted?.successful || 0,
    //   filesFailed: result.filesDeleted?.failed || 0,
    // });

    res.status(200).json(response);
  } catch (error) {
    console.error("Error in hard delete:", error);
    next(error);
  }
};

// Toggle status
export const toggleTradeDebtorStatus = async (req, res, next) => {
  try {
    const { id } = req.params;

    if (!id) {
      throw createAppError("Trade debtor ID is required", 400, "MISSING_ID");
    }

    const updatedTradeDebtor = await AccountTypeService.toggleStatus(
      id,
      req.admin.id
    );

    res.status(200).json({
      success: true,
      message: "Trade debtor status updated successfully",
      data: updatedTradeDebtor,
    });
  } catch (error) {
    next(error);
  }
};

// Get active debtors list
export const getActiveDebtorsList = async (req, res, next) => {
  try {
    const debtors = await AccountTypeService.getActiveDebtorsList();

    res.status(200).json({
      success: true,
      message: "Active debtors list fetched successfully",
      data: debtors,
    });
  } catch (error) {
    next(error);
  }
};

// Search debtors
export const searchDebtors = async (req, res, next) => {
  try {
    const { q } = req.query;

    if (!q || q.trim().length < 2) {
      throw createAppError(
        "Search term must be at least 2 characters long",
        400,
        "INVALID_SEARCH_TERM"
      );
    }

    const debtors = await AccountTypeService.searchDebtors(q.trim());

    res.status(200).json({
      success: true,
      message: "Search results fetched successfully",
      data: debtors,
    });
  } catch (error) {
    next(error);
  }
};

// Get debtor statistics
export const getDebtorStatistics = async (req, res, next) => {
  try {
    const statistics = await AccountTypeService.getDebtorStatistics();

    res.status(200).json({
      success: true,
      message: "Debtor statistics fetched successfully",
      data: statistics,
    });
  } catch (error) {
    next(error);
  }
};

// Bulk operations

// Bulk status update
export const bulkUpdateStatus = async (req, res, next) => {
  try {
    const { ids, status } = req.body;

    if (!ids || !Array.isArray(ids) || ids.length === 0) {
      throw createAppError("IDs array is required", 400, "MISSING_IDS");
    }

    if (!status || !["active", "inactive", "suspended"].includes(status)) {
      throw createAppError(
        "Valid status is required (active, inactive, suspended)",
        400,
        "INVALID_STATUS"
      );
    }

    const results = [];
    for (const id of ids) {
      try {
        const updatedDebtor = await AccountTypeService.updateTradeDebtor(
          id,
          { status, isActive: status === "active" },
          req.admin.id
        );
        results.push({ id, success: true, data: updatedDebtor });
      } catch (error) {
        results.push({ id, success: false, error: error.message });
      }
    }

    res.status(200).json({
      success: true,
      message: "Bulk status update completed",
      data: results,
    });
  } catch (error) {
    next(error);
  }
};

// Bulk delete
export const bulkDeleteDebtors = async (req, res, next) => {
  try {
    const { ids } = req.body;

    if (!ids || !Array.isArray(ids) || ids.length === 0) {
      throw createAppError("IDs array is required", 400, "MISSING_IDS");
    }

    const results = [];
    for (const id of ids) {
      try {
        const deletedDebtor = await AccountTypeService.deleteTradeDebtor(
          id,
          req.admin.id
        );
        results.push({ id, success: true, data: deletedDebtor });
      } catch (error) {
        results.push({ id, success: false, error: error.message });
      }
    }

    res.status(200).json({
      success: true,
      message: "Bulk delete completed",
      data: results,
    });
  } catch (error) {
    next(error);
  }
};<|MERGE_RESOLUTION|>--- conflicted
+++ resolved
@@ -5,13 +5,6 @@
 // Create new trade debtor
 export const createTradeDebtor = async (req, res, next) => {
   try {
-<<<<<<< HEAD
-    // console.log('Request body:', req.body);
-    // console.log('Files info:', req.filesInfo);
-    // console.log('Files by field:', req.filesByField);
-
-=======
->>>>>>> f68b39e2
     const {
       title,
       accountCode,
@@ -32,10 +25,6 @@
       kycDetails,
       accountType,
     } = req.body;
-<<<<<<< HEAD
-
-    let accountType = 'DEBTOR';
-=======
     // console.log("req body data :", req.body)
     // let accountType = accountType;
 console.log(req.body)
@@ -46,16 +35,11 @@
       }
       return typeof value === 'string' ? value.trim() : value;
     };
->>>>>>> f68b39e2
 
     // Basic validation - required fields
     if (!accountCode || !customerName || !accountType) {
       throw createAppError(
-<<<<<<< HEAD
-        'Required fields missing: accountType, title, accountCode, customerName',
-=======
         'Required fields missing: accountType, accountCode, customerName',
->>>>>>> f68b39e2
         400,
         'REQUIRED_FIELDS_MISSING'
       );
@@ -87,142 +71,6 @@
       !Array.isArray(parsedAcDefinition.currencies) ||
       parsedAcDefinition.currencies.length === 0
     ) {
-<<<<<<< HEAD
-      throw createAppError(
-        'At least one currency is required in acDefinition',
-        400,
-        'MISSING_CURRENCY'
-      );
-    }
-
-    // Validate USD and AED are included
-    const currencyCodes = parsedAcDefinition.currencies.map(
-      (c) => c.currency?.currencyCode || c.currencyCode
-    );
-    const requiredCurrencies = ['USD', 'AED'];
-    const missingCurrencies = requiredCurrencies.filter(
-      (code) => !currencyCodes.includes(code)
-    );
-    if (missingCurrencies.length > 0) {
-      throw createAppError(
-        `Required currencies missing: ${missingCurrencies.join(
-          ', '
-        )}. USD and AED must be included.`,
-        400,
-        'MISSING_REQUIRED_CURRENCIES'
-      );
-    }
-
-    // Validate Margin if limitsMargins provided
-    let parsedLimitsMargins = parseJsonField(limitsMargins, 'limitsMargins');
-    if (
-      parsedLimitsMargins &&
-      Array.isArray(parsedLimitsMargins) &&
-      parsedLimitsMargins.length > 0
-    ) {
-      for (const limit of parsedLimitsMargins) {
-        if (limit.Margin === undefined || limit.Margin === null) {
-          throw createAppError(
-            'Margin is required in limitsMargins',
-            400,
-            'MISSING_MARGIN'
-          );
-        }
-      }
-    }
-
-    // Parse optional fields
-    let parsedAddresses = parseJsonField(addresses, 'addresses') || [];
-    let parsedEmployees = [];
-    let parsedVatGstDetails = [];
-    let parsedBankDetails = parseJsonField(bankDetails, 'bankDetails') || [];
-    let parsedKycDetails = [];
-
-    // Parse employees from individual fields or JSON
-    const employeeFieldPattern = /^employees\[(\d+)\]\[(\w+)\]$/;
-    const employeeMap = {};
-    if (employees && Array.isArray(employees)) {
-      parsedEmployees = employees.map((emp, index) =>
-        typeof emp === 'string'
-          ? parseJsonField(emp, `employees[${index}]`)
-          : emp
-      );
-    } else if (employees && typeof employees === 'string') {
-      parsedEmployees = parseJsonField(employees, 'employees');
-    } else {
-      Object.keys(req.body).forEach((key) => {
-        const match = key.match(employeeFieldPattern);
-        if (match) {
-          const index = parseInt(match[1]);
-          const field = match[2];
-          if (!employeeMap[index]) {
-            employeeMap[index] = {};
-          }
-          employeeMap[index][field] = req.body[key];
-        }
-      });
-      parsedEmployees = Object.values(employeeMap);
-    }
-
-    // Parse vatGstDetails from individual fields or JSON
-    const vatFieldPattern = /^vatGstDetails\[(\d+)\]\[(\w+)\]$/;
-    const vatMap = {};
-    if (vatGstDetails && Array.isArray(vatGstDetails)) {
-      parsedVatGstDetails = vatGstDetails.map((vat, index) => {
-        const parsedVat = typeof vat === 'string'
-          ? parseJsonField(vat, `vatGstDetails[${index}]`)
-          : vat;
-        const validStatuses = ['REGISTERED', 'UNREGISTERED', 'EXEMPTED'];
-        if (!parsedVat.vatStatus) {
-          throw createAppError(
-            `VAT status is required for vatGstDetails[${index}]`,
-            400,
-            'MISSING_VAT_STATUS'
-          );
-        }
-        const vatStatus = validStatuses.includes(parsedVat.vatStatus.toUpperCase())
-          ? parsedVat.vatStatus.toUpperCase()
-          : 'UNREGISTERED';
-        return {
-          vatStatus,
-          vatNumber: parsedVat.vatNumber || '',
-          documents: parsedVat.documents || [],
-        };
-      });
-    } else {
-      Object.keys(req.body).forEach((key) => {
-        const match = key.match(vatFieldPattern);
-        if (match) {
-          const index = parseInt(match[1]);
-          const field = match[2];
-          if (!vatMap[index]) {
-            vatMap[index] = {};
-          }
-          vatMap[index][field] = req.body[key];
-        }
-      });
-      parsedVatGstDetails = Object.values(vatMap).map((vat, index) => {
-        const validStatuses = ['REGISTERED', 'UNREGISTERED', 'EXEMPTED'];
-        if (!vat.vatStatus) {
-          throw createAppError(
-            `VAT status is required for vatGstDetails[${index}]`,
-            400,
-            'MISSING_VAT_STATUS'
-          );
-        }
-        const vatStatus = validStatuses.includes(vat.vatStatus.toUpperCase())
-          ? vat.vatStatus.toUpperCase()
-          : 'UNREGISTERED';
-        return {
-          vatStatus,
-          vatNumber: vat.vatNumber || '',
-          documents: [],
-        };
-      });
-    }
-
-    // Parse kycDetails from individual fields or JSON
-=======
       throw createAppError('At least one currency is required in acDefinition', 400, 'MISSING_CURRENCY');
     }
 
@@ -338,7 +186,6 @@
     }
 
     // Parse kycDetails
->>>>>>> f68b39e2
     const kycFieldPattern = /^kycDetails\[(\d+)\]\[(\w+)\]$/;
     const kycMap = {};
     if (kycDetails && Array.isArray(kycDetails)) {
@@ -423,33 +270,6 @@
     }
 
     // Handle VAT/GST documents
-<<<<<<< HEAD
-    if (req.filesByField && parsedVatGstDetails.length > 0) {
-      parsedVatGstDetails = parsedVatGstDetails.map((vat, index) => {
-        const vatDocField = `vatGstDetails[${index}][documents][0]`;
-        if (req.filesByField[vatDocField]) {
-          const vatDocuments = req.filesByField[vatDocField].map((file) => {
-            let fileType = null;
-            if (file.mimetype.startsWith('image/')) {
-              fileType = 'image';
-            } else if (file.mimetype === 'application/pdf') {
-              fileType = 'pdf';
-            } else {
-              throw createAppError(
-                `Invalid file type for VAT/GST document: ${file.mimetype}`,
-                400,
-                'INVALID_FILE_TYPE'
-              );
-            }
-            return {
-              fileName: file.originalname,
-              filePath: file.location || file.path,
-              fileType: fileType,
-              s3Key: file.key || null,
-              uploadedAt: new Date(),
-            };
-          });
-=======
     if (req.filesByField && parsedVatGstDetails) {
       const vatDocField = `vatGstDetails[documents][0]`;
       if (req.filesByField[vatDocField]) {
@@ -466,20 +286,16 @@
               'INVALID_FILE_TYPE'
             );
           }
->>>>>>> f68b39e2
           return {
-            ...vat,
-            documents: vatDocuments,
+            fileName: file.originalname,
+            filePath: file.location || file.path,
+            fileType: fileType,
+            s3Key: file.key || null,
+            uploadedAt: new Date(),
           };
-<<<<<<< HEAD
-        }
-        return vat;
-      });
-=======
         });
         parsedVatGstDetails.documents = vatDocuments;
       }
->>>>>>> f68b39e2
     }
 
     // Handle KYC documents
@@ -563,13 +379,8 @@
       tradeDebtorData.isSupplier = isSupplier === 'true' || isSupplier === true;
     if (favorite !== undefined)
       tradeDebtorData.favorite = favorite === 'true' || favorite === true;
-<<<<<<< HEAD
-    if (parsedLimitsMargins && parsedLimitsMargins.length > 0)
-      tradeDebtorData.limitsMargins = parsedLimitsMargins;
-=======
     if (ParsedlimitsMargins && ParsedlimitsMargins.length > 0)
       tradeDebtorData.limitsMargins = ParsedlimitsMargins;
->>>>>>> f68b39e2
     if (parsedAddresses && parsedAddresses.length > 0)
       tradeDebtorData.addresses = parsedAddresses;
     if (parsedEmployees && parsedEmployees.length > 0)
@@ -609,14 +420,7 @@
       data: tradeDebtor,
       uploadedFiles: {
         total: req.filesInfo?.length || 0,
-<<<<<<< HEAD
-        vatGstDocuments: parsedVatGstDetails.reduce(
-          (sum, vat) => sum + (vat.documents?.length || 0),
-          0
-        ),
-=======
         vatGstDocuments: parsedVatGstDetails.documents?.length || 0,
->>>>>>> f68b39e2
         kycDocuments: parsedKycDetails.reduce(
           (sum, kyc) => sum + (kyc.documents?.length || 0),
           0
@@ -630,10 +434,7 @@
       try {
         const s3Keys = req.files.map((file) => file.key).filter((key) => key);
         if (s3Keys.length > 0) {
-          const cleanupResult = await deleteMultipleS3Files(s3Keys);
-          // console.log(
-          //   `S3 Deletion Summary: ${cleanupResult.successful.length} successful, ${cleanupResult.failed.length} failed`
-          // );
+          await deleteMultipleS3Files(s3Keys);
         }
       } catch (cleanupError) {
         console.error('Error cleaning up files:', cleanupError);
@@ -642,28 +443,14 @@
     next(error);
   }
 };
-// controllers/modules/accountTypeController.js
+
 export const updateTradeDebtor = async (req, res, next) => {
   let uploadedFiles = [];
-  // console.log('Updating trade debtor...');
-  // console.log('Request body:', req.body);
-  // console.log('Files info:', req.filesInfo);
-  // console.log('Files by field:', req.filesByField);
-
-<<<<<<< HEAD
-=======
-export const updateTradeDebtor = async (req, res, next) => {
-  let uploadedFiles = [];
->>>>>>> f68b39e2
   try {
     const { id } = req.params;
     const { updatetype } = req.query;
     let updateData = { ...req.body };
-<<<<<<< HEAD
-
-=======
     // console.log("update dataa.....",updateData)
->>>>>>> f68b39e2
     if (!id) {
       throw createAppError('Trade debtor ID is required', 400, 'MISSING_ID');
     }
@@ -729,15 +516,9 @@
     };
 
     // Required fields validation
-<<<<<<< HEAD
-    if (!updateData.accountCode || !updateData.customerName || !updateData.title) {
-      throw createAppError(
-        'Required fields missing: accountCode, customerName, title',
-=======
     if (!updateData.accountCode || !updateData.customerName) {
       throw createAppError(
         'Required fields missing: accountCode, customerName',
->>>>>>> f68b39e2
         400,
         'REQUIRED_FIELDS_MISSING'
       );
@@ -759,15 +540,6 @@
         );
       }
 
-<<<<<<< HEAD
-      // Validate USD and AED are included
-      const currencyCodes = updateData.acDefinition.currencies.map(
-        (c) => c.currency?.currencyCode || c.currencyCode
-      );
-      const requiredCurrencies = ['USD', 'AED'];
-      const missingCurrencies = requiredCurrencies.filter(
-        (code) => !currencyCodes.includes(code)
-=======
       // ✅ FIX: Validate USD and AED BEFORE processing
       const incomingCurrencyCodes = updateData.acDefinition.currencies.map(
         (c) => c.currency?.currencyCode
@@ -775,7 +547,6 @@
       const requiredCurrencies = ['USD', 'AED'];
       const missingCurrencies = requiredCurrencies.filter(
         (code) => !incomingCurrencyCodes.includes(code)
->>>>>>> f68b39e2
       );
       if (missingCurrencies.length > 0) {
         throw createAppError(
@@ -784,75 +555,6 @@
           'MISSING_REQUIRED_CURRENCIES'
         );
       }
-<<<<<<< HEAD
-    }
-
-    // Parse optional JSON fields
-    const jsonFields = ['addresses', 'employees', 'bankDetails', 'limitsMargins'];
-    jsonFields.forEach((field) => {
-      if (updateData[field]) {
-        updateData[field] = parseJsonField(updateData[field], field);
-      }
-    });
-
-    // Parse vatGstDetails from individual fields or JSON
-    const vatFieldPattern = /^vatGstDetails\[(\d+)\]\[(\w+)\]$/;
-    const vatMap = {};
-    if (updateData.vatGstDetails && Array.isArray(updateData.vatGstDetails)) {
-      updateData.vatGstDetails = updateData.vatGstDetails.map((vat, index) => {
-        const parsedVat = typeof vat === 'string'
-          ? parseJsonField(vat, `vatGstDetails[${index}]`)
-          : vat['']
-          ? parseJsonField(vat[''], `vatGstDetails[${index}]`)
-          : vat;
-        const validStatuses = ['REGISTERED', 'UNREGISTERED', 'EXEMPTED'];
-        if (!parsedVat.vatStatus) {
-          throw createAppError(
-            `VAT status is required for vatGstDetails[${index}]`,
-            400,
-            'MISSING_VAT_STATUS'
-          );
-        }
-        const vatStatus = validStatuses.includes(parsedVat.vatStatus.toUpperCase())
-          ? parsedVat.vatStatus.toUpperCase()
-          : 'UNREGISTERED';
-        return {
-          vatStatus,
-          vatNumber: parsedVat.vatNumber || '',
-          documents: parsedVat.documents || [],
-        };
-      });
-    } else {
-      Object.keys(req.body).forEach((key) => {
-        const match = key.match(vatFieldPattern);
-        if (match) {
-          const index = parseInt(match[1]);
-          const field = match[2];
-          if (!vatMap[index]) {
-            vatMap[index] = {};
-          }
-          vatMap[index][field] = req.body[key];
-        }
-      });
-      updateData.vatGstDetails = Object.values(vatMap).map((vat, index) => {
-        const validStatuses = ['REGISTERED', 'UNREGISTERED', 'EXEMPTED'];
-        if (!vat.vatStatus) {
-          throw createAppError(
-            `VAT status is required for vatGstDetails[${index}]`,
-            400,
-            'MISSING_VAT_STATUS'
-          );
-        }
-        const vatStatus = validStatuses.includes(vat.vatStatus.toUpperCase())
-          ? vat.vatStatus.toUpperCase()
-          : 'UNREGISTERED';
-        return {
-          vatStatus,
-          vatNumber: vat.vatNumber || '',
-          documents: vat.documents || [],
-        };
-      });
-=======
 
       // Now process currencies
       updateData.acDefinition.currencies = updateData.acDefinition.currencies.map((c) => {
@@ -929,26 +631,10 @@
       }
       updateData.vatGstDetails.vatNumber = updateData.vatGstDetails.vatNumber || '';
       updateData.vatGstDetails.documents = updateData.vatGstDetails.documents || [];
->>>>>>> f68b39e2
     }
 
     // Handle VAT/GST documents
     if (req.filesByField && updateData.vatGstDetails) {
-<<<<<<< HEAD
-      updateData.vatGstDetails = updateData.vatGstDetails.map((vat, index) => {
-        const vatDocField = `vatGstDetails[${index}][documents][0]`;
-        if (req.filesByField[vatDocField]) {
-          const vatDocuments = processUploadedFiles(req.filesByField[vatDocField]);
-          const replaceVatDocs = vat._replaceDocuments === 'true' || vat._replaceDocuments === true;
-          return {
-            ...vat,
-            documents: replaceVatDocs ? vatDocuments : [...(vat.documents || []), ...vatDocuments],
-            _replaceDocuments: undefined,
-          };
-        }
-        return vat;
-      });
-=======
       const vatDocField = `vatGstDetails[documents][0]`;
       if (req.filesByField[vatDocField]) {
         const vatDocuments = processUploadedFiles(req.filesByField[vatDocField]);
@@ -956,7 +642,6 @@
         updateData.vatGstDetails.documents = replaceVatDocs ? vatDocuments : [...(updateData.vatGstDetails.documents || []), ...vatDocuments];
         updateData.vatGstDetails._replaceDocuments = undefined;
       }
->>>>>>> f68b39e2
     }
 
     // Handle KYC documents
@@ -1096,11 +781,7 @@
             }
             employee.document = {
               fileName: docFile.originalname,
-<<<<<<< HEAD
-              filePath: docFile.location || file.path,
-=======
               filePath: docFile.location || docFile.path,
->>>>>>> f68b39e2
               fileType: fileType,
               s3Key: docFile.key || null,
               uploadedAt: new Date(),
@@ -1110,11 +791,7 @@
       }
     }
 
-<<<<<<< HEAD
-    // Trim string fields
-=======
     // Trim string fields with null/undefined checks
->>>>>>> f68b39e2
     const stringFields = [
       'accountCode',
       'customerName',
@@ -1124,11 +801,7 @@
       'remarks',
     ];
     stringFields.forEach((field) => {
-<<<<<<< HEAD
-      if (updateData[field] && typeof updateData[field] === 'string') {
-=======
       if (updateData[field] && typeof updateData[field] === 'string' && updateData[field] !== 'null' && updateData[field] !== 'undefined') {
->>>>>>> f68b39e2
         updateData[field] =
           field === 'accountCode'
             ? updateData[field].trim().toUpperCase()
@@ -1162,14 +835,7 @@
 
     // Calculate uploaded files info
     const filesUploaded = {
-<<<<<<< HEAD
-      vatDocuments: updateData.vatGstDetails?.reduce(
-        (sum, vat) => sum + (vat.documents?.length || 0),
-        0
-      ) || 0,
-=======
       vatDocuments: updateData.vatGstDetails?.documents?.length || 0,
->>>>>>> f68b39e2
       kycDocuments: updateData.kycDetails?.reduce(
         (sum, kyc) => sum + (kyc.documents?.length || 0),
         0
@@ -1197,17 +863,8 @@
     console.error('Error updating trade debtor:', error);
 
     if (uploadedFiles.length > 0) {
-<<<<<<< HEAD
-      // console.log(`Cleaning up ${uploadedFiles.length} uploaded files due to error`);
-      try {
-        const cleanupResult = await deleteMultipleS3Files(uploadedFiles);
-        // console.log(
-        //   `S3 Deletion Summary: ${cleanupResult.successful.length} successful, ${cleanupResult.failed.length} failed`
-        // );
-=======
       try {
         await deleteMultipleS3Files(uploadedFiles);
->>>>>>> f68b39e2
       } catch (cleanupError) {
         console.error('Error during file cleanup:', cleanupError);
       }
@@ -1226,18 +883,11 @@
       search = "",
       status = "",
       classification = "",
-<<<<<<< HEAD
-      sortBy = "createdAt", // Assuming this is the date field; if it's 'createdBy' (user ID), change to that
-      sortOrder = "desc",
-    } = req.query;
-
-=======
       sortBy = "createdAt",
       sortOrder = "desc",
       accountType,
     } = req.query;
     console.log("req.query",req.query)
->>>>>>> f68b39e2
     const trimmedSortBy = sortBy.trim();
     const direction = sortOrder.trim() === "asc" ? 1 : -1;
 
@@ -1250,8 +900,6 @@
       sortArray.push([trimmedSortBy, direction]);
     }
 
-<<<<<<< HEAD
-=======
     // Handle accountType[] and accountType as array or string
     let accountTypeArray = [];
     if (Array.isArray(accountType)) {
@@ -1270,19 +918,14 @@
     // Remove duplicates
     accountTypeArray = [...new Set(accountTypeArray)];
 
->>>>>>> f68b39e2
     const options = {
       page: parseInt(page, 10),
       limit: parseInt(limit, 10),
       search: search.trim(),
       status: status.trim(),
       classification: classification.trim(),
-<<<<<<< HEAD
-      sort: sortArray, // Send sort as array for explicit order
-=======
       sort: sortArray,
       accountType: accountTypeArray.length > 0 ? accountTypeArray : undefined,
->>>>>>> f68b39e2
     };
 
     const result = await AccountTypeService.getAllTradeDebtors(options);
