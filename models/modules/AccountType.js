<<<<<<< HEAD
// models/Account.js
=======
>>>>>>> f68b39e2
import mongoose from 'mongoose';

const documentSchema = new mongoose.Schema({
  fileName: { type: String, default: null },
  filePath: { type: String, default: null },
  fileType: { type: String, enum: ['image', 'pdf'], default: null },
  s3Key: { type: String, default: null },
  uploadedAt: { type: Date, default: Date.now },
});

const vatGstDetailsSchema = new mongoose.Schema({
  vatStatus: {
    type: String,
    enum: ['REGISTERED', 'UNREGISTERED', 'EXEMPTED'],
    default: 'UNREGISTERED',
    required: [true, 'VAT status is required'],
  },
<<<<<<< HEAD
  vatNumber: { type: String, trim: true, maxlength: 50, default: null },
  documents: [documentSchema],
=======
  vatNumber: { type: String, trim: true, maxlength: 50, default: '' },
  documents: {
    type: [documentSchema],
    default: [],
  },
>>>>>>> f68b39e2
});

const AccountSchema = new mongoose.Schema(
  {
    // Basic Account Information
    accountType: {
      type: String,
<<<<<<< HEAD
      default: 'DEBTOR',
=======
      default: 'PAYABLE',
>>>>>>> f68b39e2
      required: [true, 'Account type is required'],
      trim: true,
    },
    title: {
      type: String,
<<<<<<< HEAD
      required: [true, 'Title is required'],
      trim: true,
=======
      required: false,
      trim: true,
      default:"null",
>>>>>>> f68b39e2
      maxlength: [10, 'Title cannot exceed 10 characters'],
    },
    favorite: {
      type: Boolean,
      default: false,
    },
    accountCode: {
      type: String,
      required: [true, 'Account code is required'],
      trim: true,
      uppercase: true,
      maxlength: [20, 'Account code cannot exceed 20 characters'],
      match: [/^[A-Z0-9]+$/, 'Account code should contain only uppercase letters and numbers'],
    },
    customerName: {
      type: String,
      required: [true, 'Customer name is required'],
      trim: true,
      maxlength: [100, 'Customer name cannot exceed 100 characters'],
    },
    classification: {
      type: String,
      trim: true,
      default: null,
    },
    remarks: {
      type: String,
      trim: true,
      maxlength: [500, 'Remarks cannot exceed 500 characters'],
      default: null,
    },

    // Balance Information
    balances: {
      goldBalance: {
        totalGrams: { type: Number, default: 0 },
        totalValue: { type: Number, default: 0 },
        lastUpdated: { type: Date, default: Date.now },
      },
      cashBalance: {
        type: [
          {
            currency: {
              type: mongoose.Schema.Types.ObjectId,
              ref: 'CurrencyMaster',
              required: true,
            },
            amount: { type: Number, default: 0 },
            isDefault: { type: Boolean, default: false },
            lastUpdated: { type: Date, default: Date.now },
          },
        ],
        default: [],
      },
      totalOutstanding: { type: Number, default: 0 },
      lastBalanceUpdate: { type: Date, default: Date.now },
    },

    // A/C Definition
    acDefinition: {
      currencies: {
        type: [
          {
<<<<<<< HEAD
            currency: { type: mongoose.Schema.Types.ObjectId, ref: 'CurrencyMaster' },
            isDefault: { type: Boolean, default: false },
            minRate: { type: Number, default: 1.0 },
            maxRate: { type: Number, default: 1.0 },
=======
            currency: { type: mongoose.Schema.Types.ObjectId, ref: 'CurrencyMaster', required: true },
            isDefault: { type: Boolean, default: false },
            purchasePrice: { type: Number, min: 0, default: 0 },
            sellPrice: { type: Number, min: 0, default: 0 },
            convertRate: { type: Number, min: 0, default: 1 },
>>>>>>> f68b39e2
          },
        ],
        required: [true, 'At least one currency is required'],
        validate: {
<<<<<<< HEAD
          validator: function (currencies) {
            return currencies && currencies.length > 0;
          },
=======
          validator: (currencies) => currencies && currencies.length > 0,
>>>>>>> f68b39e2
          message: 'At least one currency must be specified',
        },
      },
      branches: {
        type: [{
          branch: { type: mongoose.Schema.Types.ObjectId },
          isDefault: { type: Boolean, default: false }
        }],
        default: []
      }
    },

    // Limits & Margins
    limitsMargins: {
      type: [
        {
          limitType: { type: String, enum: ['Fixed', 'Flexible', 'Unlimited'], default: 'Fixed' },
          currency: { type: mongoose.Schema.Types.ObjectId, ref: 'CurrencyMaster' },
          unfixGold: { type: Number, min: 0, default: 0 },
          netAmount: { type: Number, min: 0, default: 0 },
          creditDaysAmt: { type: Number, min: 0, default: 0 },
          creditDaysMtl: { type: Number, min: 0, default: 0 },
<<<<<<< HEAD
          Margin: {
            type: Number,
            min: 0,
            max: 100,
            required: [true, 'Margin is required'],
          },
=======
          Margin: { type: Number, min: 0, max: 100, required: true },
          creditAmount: { type: Number, min: 0, default: 0 },
          metalAmount: { type: Number, min: 0, default: 0 },
>>>>>>> f68b39e2
        },
      ],
      default: [],
    },

    // Address Details
    addresses: {
      type: [
        {
          streetAddress: { type: String, trim: true, maxlength: 200, default: null },
          city: { type: String, trim: true, maxlength: 50, default: null },
          country: { type: String, trim: true, maxlength: 50, default: null },
          zipCode: { type: String, trim: true, maxlength: 20, default: null },
          phoneNumber1: { type: String, trim: true, match: /^[0-9]{10,15}$/, default: null },
          phoneNumber2: { type: String, trim: true, match: /^[0-9]{10,15}$/, default: null },
          phoneNumber3: { type: String, trim: true, match: /^[0-9]{10,15}$/, default: null },
          email: {
            type: String,
            trim: true,
            lowercase: true,
            match: [/^\w+([.-]?\w+)*@\w+([.-]?\w+)*(\.\w{2,3})+$/, 'Please enter a valid email'],
            default: null,
          },
          telephone: { type: String, trim: true, match: /^[0-9]{10,15}$/, default: null },
          website: { type: String, trim: true, default: null },
          isPrimary: { type: Boolean, default: false },
        },
      ],
      default: [],
    },

    // Employee Details
    employees: {
      type: [
        {
          name: { type: String, trim: true, maxlength: 100, required: true },
          designation: { type: String, trim: true, maxlength: 50, default: null },
          email: {
            type: String,
            trim: true,
            lowercase: true,
            match: [/^\w+([.-]?\w+)*@\w+([.-]?\w+)*(\.\w{2,3})+$/, 'Please enter a valid email'],
            required: true,
          },
          mobile: { type: String, trim: true, match: /^[0-9]{10,15}$/, default: null },
          document: {
            fileName: { type: String, default: null },
            filePath: { type: String, default: null },
            fileType: { type: String, enum: ['image', 'pdf'], default: null },
            s3Key: { type: String, default: null },
            uploadedAt: { type: Date, default: Date.now },
          },
          isPrimary: { type: Boolean, default: false },
        },
      ],
      default: [],
    },

    // VAT/GST Details
<<<<<<< HEAD
    vatGstDetails: [vatGstDetailsSchema], // Changed to array of embedded documents
=======
    vatGstDetails: vatGstDetailsSchema, // Changed to single embedded document
>>>>>>> f68b39e2

    // Bank Details
    bankDetails: {
      type: [
        {
          bankName: { type: String, trim: true, maxlength: 100, default: null },
          swiftId: { type: String, trim: true, uppercase: true, maxlength: 20, default: null },
          iban: { type: String, trim: true, uppercase: true, maxlength: 50, default: null },
          accountNumber: { type: String, trim: true, maxlength: 30, default: null },
          branchCode: { type: String, trim: true, maxlength: 20, default: null },
          purpose: { type: String, default: null },
          country: { type: String, trim: true, maxlength: 50, default: null },
          city: { type: String, trim: true, maxlength: 50, default: null },
          routingCode: { type: String, trim: true, maxlength: 20, default: null },
          address: { type: String, trim: true, maxlength: 200, default: null },
          isPrimary: { type: Boolean, default: false },
        },
      ],
      default: [],
    },

    // KYC Details
    kycDetails: {
      type: [
        {
          documentType: { type: String, trim: true, default: null },
          documentNumber: { type: String, trim: true, maxlength: 50, default: null },
          issueDate: {
            type: Date,
            default: null,
          },
          expiryDate: {
            type: Date,
            validate: {
              validator: function (value) {
                return !value || !this.issueDate || value > this.issueDate;
              },
              message: 'Expiry date must be after issue date',
            },
            default: null,
          },
          documents: {
            type: [documentSchema],
            default: [],
          },
          isVerified: { type: Boolean, default: false },
        },
      ],
      default: [],
    },

    isSupplier: { type: Boolean, default: false },

    // Status and Activity
    isActive: { type: Boolean, default: true },
    status: { type: String, enum: ['active', 'inactive', 'suspended'], default: 'active' },
    createdBy: { type: mongoose.Schema.Types.ObjectId, ref: 'Admin', required: true },
    updatedBy: { type: mongoose.Schema.Types.ObjectId, ref: 'Admin', default: null },
  },
  {
    timestamps: true,
    toJSON: { virtuals: true },
    toObject: { virtuals: true },
  }
);

// Indexes for performance (unchanged)
AccountSchema.index({ accountCode: 1 });
AccountSchema.index({ customerName: 1 });
AccountSchema.index({ status: 1 });
AccountSchema.index({ isActive: 1 });
AccountSchema.index({ createdAt: -1 });
AccountSchema.index({ 'employees.email': 1 });
AccountSchema.index({ 'vatGstDetails.vatNumber': 1 });
AccountSchema.index({ 'balances.totalOutstanding': 1 });
AccountSchema.index({ 'balances.goldBalance.totalGrams': 1 });
AccountSchema.index({ 'balances.cashBalance.currency': 1 });
AccountSchema.index({ 'balances.cashBalance.amount': 1 });

<<<<<<< HEAD
// Pre-save middleware
AccountSchema.pre('save', function (next) {
  // Uppercase account code
=======
// Pre-save middleware (unchanged)
AccountSchema.pre('save', function (next) {
>>>>>>> f68b39e2
  if (this.accountCode) {
    this.accountCode = this.accountCode.toUpperCase();
  }

  if (this.acDefinition?.currencies?.length > 0 && this.isNew) {
    const existingCurrencies = this.balances.cashBalance.map(
      (cb) => cb.currency?.toString()
    );

    this.acDefinition.currencies.forEach((currencyDef) => {
      const currencyId = currencyDef.currency?.toString();
      if (currencyId && !existingCurrencies.includes(currencyId)) {
        this.balances.cashBalance.push({
          currency: currencyDef.currency,
          amount: 0,
          isDefault: currencyDef.isDefault || false,
          lastUpdated: new Date(),
        });
      }
    });
  }

  const ensureSingle = (items, field) => {
    if (!items?.length) return;
    const found = items.filter((item) => item[field]);
    if (found.length > 1) {
      items.forEach((item, index) => {
        if (index > 0) item[field] = false;
      });
    }
  };

<<<<<<< HEAD
  // Ensure single primary/default for non-currency fields
=======
>>>>>>> f68b39e2
  if (this.addresses) ensureSingle(this.addresses, 'isPrimary');
  if (this.employees) ensureSingle(this.employees, 'isPrimary');
  if (this.bankDetails) ensureSingle(this.bankDetails, 'isPrimary');
  if (this.acDefinition?.branches) ensureSingle(this.acDefinition.branches, 'isDefault');

  next();
});

// Static and Instance Methods (unchanged, included for completeness)
AccountSchema.statics.isAccountCodeExists = async function (accountCode, excludeId = null) {
  const query = { accountCode: accountCode.toUpperCase() };
  if (excludeId) query._id = { $ne: excludeId };
  return !!(await this.findOne(query));
};

AccountSchema.statics.getActiveAccounts = function () {
  return this.find({ isActive: true, status: 'active' });
};

<<<<<<< HEAD
// Instance Methods (unchanged, included for completeness)
=======
>>>>>>> f68b39e2
AccountSchema.methods.getPrimaryContact = function () {
  return this.employees?.find((emp) => emp.isPrimary) || this.employees?.[0];
};

AccountSchema.methods.getPrimaryAddress = function () {
  return this.addresses?.find((addr) => addr.isPrimary) || this.addresses?.[0];
};

AccountSchema.methods.getPrimaryBank = function () {
  return this.bankDetails?.find((bank) => bank.isPrimary) || this.bankDetails?.[0];
};

AccountSchema.methods.getDefaultCurrencies = function () {
  return this.acDefinition?.currencies?.filter((c) => c.isDefault) || [];
};

AccountSchema.methods.getDefaultCashBalances = function () {
  return this.balances.cashBalance?.filter((cb) => cb.isDefault) || [];
};

AccountSchema.methods.updateGoldBalance = function (grams, value) {
  Object.assign(this.balances.goldBalance, {
    totalGrams: grams,
    totalValue: value,
    lastUpdated: new Date(),
  });
  this.balances.lastBalanceUpdate = new Date();
  return this.save();
};

AccountSchema.methods.updateCashBalance = function (amount, currencyId) {
  if (!currencyId) {
    throw new Error('Currency ID is required to update cash balance');
  }

  const currencyIdStr = currencyId.toString();
  const existingBalance = this.balances.cashBalance.find(
    (cb) => cb.currency?.toString() === currencyIdStr
  );

  if (existingBalance) {
    existingBalance.amount = amount;
    existingBalance.lastUpdated = new Date();
  } else {
    this.balances.cashBalance.push({
      currency: currencyId,
      amount: amount,
      isDefault: false,
      lastUpdated: new Date(),
    });
  }

  this.balances.lastBalanceUpdate = new Date();
  return this.save();
};

AccountSchema.methods.getCashBalance = function (currencyId = null) {
  if (currencyId) {
    const balance = this.balances.cashBalance.find(
      (cb) => cb.currency?.toString() === currencyId.toString()
    );
    return balance?.amount || 0;
  }

  const defaultBalances = this.getDefaultCashBalances();
  return defaultBalances.reduce((sum, cb) => sum + (cb.amount || 0), 0);
};

AccountSchema.methods.getCashBalanceByCurrency = function (currencyId) {
  const balance = this.balances.cashBalance.find(
    (cb) => cb.currency?.toString() === currencyId.toString()
  );
  return balance || null;
};

AccountSchema.methods.getAllCashBalances = function () {
  return this.balances.cashBalance || [];
};

AccountSchema.methods.calculateTotalOutstanding = function () {
  const totalCashAmount = this.balances.cashBalance.reduce(
    (sum, cb) => sum + (cb.amount || 0),
    0
  );
  const goldValue = this.balances.goldBalance.totalValue || 0;
  this.balances.totalOutstanding = totalCashAmount + goldValue;
  return this.balances.totalOutstanding;
};

AccountSchema.methods.setDefaultCurrencies = function (currencyIds) {
  const currencyIdStrs = currencyIds.map((id) => id.toString());

  if (this.acDefinition?.currencies) {
    this.acDefinition.currencies.forEach((curr) => {
      curr.isDefault = currencyIdStrs.includes(curr.currency?.toString());
    });

    currencyIdStrs.forEach((currencyId) => {
      if (
        !this.acDefinition.currencies.some(
          (curr) => curr.currency?.toString() === currencyId
        )
      ) {
        this.acDefinition.currencies.push({
          currency: currencyId,
          isDefault: true,
          minRate: 1.0,
          maxRate: 1.0,
        });
      }
    });
  }

  this.balances.cashBalance.forEach((cb) => {
    cb.isDefault = currencyIdStrs.includes(cb.currency?.toString());
  });

  currencyIdStrs.forEach((currencyId) => {
    if (
      !this.balances.cashBalance.some(
        (cb) => cb.currency?.toString() === currencyId
      )
    ) {
      this.balances.cashBalance.push({
        currency: currencyId,
        amount: 0,
        isDefault: true,
        lastUpdated: new Date(),
      });
    }
  });

  this.balances.lastBalanceUpdate = new Date();
  return this.save();
};

AccountSchema.methods.addOrUpdateCurrencyBalance = function (
  currencyId,
  amount,
  isDefault = false
) {
  const currencyIdStr = currencyId.toString();
  const existingBalance = this.balances.cashBalance.find(
    (cb) => cb.currency?.toString() === currencyIdStr
  );

  if (existingBalance) {
    existingBalance.amount = amount;
    existingBalance.isDefault = isDefault;
    existingBalance.lastUpdated = new Date();
  } else {
    this.balances.cashBalance.push({
      currency: currencyId,
      amount: amount,
      isDefault: isDefault,
      lastUpdated: new Date(),
    });
  }

  this.balances.lastBalanceUpdate = new Date();
  return this.save();
};

AccountSchema.methods.removeCurrencyBalance = function (currencyId) {
  const currencyIdStr = currencyId.toString();
  const index = this.balances.cashBalance.findIndex(
    (cb) => cb.currency?.toString() === currencyIdStr
  );

  if (index > -1) {
    this.balances.cashBalance.splice(index, 1);
    this.balances.lastBalanceUpdate = new Date();
  }

  return this.save();
};

const Account = mongoose.model('Account', AccountSchema);
export default Account;<|MERGE_RESOLUTION|>--- conflicted
+++ resolved
@@ -1,7 +1,3 @@
-<<<<<<< HEAD
-// models/Account.js
-=======
->>>>>>> f68b39e2
 import mongoose from 'mongoose';
 
 const documentSchema = new mongoose.Schema({
@@ -19,16 +15,11 @@
     default: 'UNREGISTERED',
     required: [true, 'VAT status is required'],
   },
-<<<<<<< HEAD
-  vatNumber: { type: String, trim: true, maxlength: 50, default: null },
-  documents: [documentSchema],
-=======
   vatNumber: { type: String, trim: true, maxlength: 50, default: '' },
   documents: {
     type: [documentSchema],
     default: [],
   },
->>>>>>> f68b39e2
 });
 
 const AccountSchema = new mongoose.Schema(
@@ -36,24 +27,15 @@
     // Basic Account Information
     accountType: {
       type: String,
-<<<<<<< HEAD
-      default: 'DEBTOR',
-=======
       default: 'PAYABLE',
->>>>>>> f68b39e2
       required: [true, 'Account type is required'],
       trim: true,
     },
     title: {
       type: String,
-<<<<<<< HEAD
-      required: [true, 'Title is required'],
-      trim: true,
-=======
       required: false,
       trim: true,
       default:"null",
->>>>>>> f68b39e2
       maxlength: [10, 'Title cannot exceed 10 characters'],
     },
     favorite: {
@@ -117,29 +99,16 @@
       currencies: {
         type: [
           {
-<<<<<<< HEAD
-            currency: { type: mongoose.Schema.Types.ObjectId, ref: 'CurrencyMaster' },
-            isDefault: { type: Boolean, default: false },
-            minRate: { type: Number, default: 1.0 },
-            maxRate: { type: Number, default: 1.0 },
-=======
             currency: { type: mongoose.Schema.Types.ObjectId, ref: 'CurrencyMaster', required: true },
             isDefault: { type: Boolean, default: false },
             purchasePrice: { type: Number, min: 0, default: 0 },
             sellPrice: { type: Number, min: 0, default: 0 },
             convertRate: { type: Number, min: 0, default: 1 },
->>>>>>> f68b39e2
           },
         ],
         required: [true, 'At least one currency is required'],
         validate: {
-<<<<<<< HEAD
-          validator: function (currencies) {
-            return currencies && currencies.length > 0;
-          },
-=======
           validator: (currencies) => currencies && currencies.length > 0,
->>>>>>> f68b39e2
           message: 'At least one currency must be specified',
         },
       },
@@ -162,18 +131,9 @@
           netAmount: { type: Number, min: 0, default: 0 },
           creditDaysAmt: { type: Number, min: 0, default: 0 },
           creditDaysMtl: { type: Number, min: 0, default: 0 },
-<<<<<<< HEAD
-          Margin: {
-            type: Number,
-            min: 0,
-            max: 100,
-            required: [true, 'Margin is required'],
-          },
-=======
           Margin: { type: Number, min: 0, max: 100, required: true },
           creditAmount: { type: Number, min: 0, default: 0 },
           metalAmount: { type: Number, min: 0, default: 0 },
->>>>>>> f68b39e2
         },
       ],
       default: [],
@@ -233,11 +193,7 @@
     },
 
     // VAT/GST Details
-<<<<<<< HEAD
-    vatGstDetails: [vatGstDetailsSchema], // Changed to array of embedded documents
-=======
     vatGstDetails: vatGstDetailsSchema, // Changed to single embedded document
->>>>>>> f68b39e2
 
     // Bank Details
     bankDetails: {
@@ -317,14 +273,8 @@
 AccountSchema.index({ 'balances.cashBalance.currency': 1 });
 AccountSchema.index({ 'balances.cashBalance.amount': 1 });
 
-<<<<<<< HEAD
-// Pre-save middleware
-AccountSchema.pre('save', function (next) {
-  // Uppercase account code
-=======
 // Pre-save middleware (unchanged)
 AccountSchema.pre('save', function (next) {
->>>>>>> f68b39e2
   if (this.accountCode) {
     this.accountCode = this.accountCode.toUpperCase();
   }
@@ -357,10 +307,6 @@
     }
   };
 
-<<<<<<< HEAD
-  // Ensure single primary/default for non-currency fields
-=======
->>>>>>> f68b39e2
   if (this.addresses) ensureSingle(this.addresses, 'isPrimary');
   if (this.employees) ensureSingle(this.employees, 'isPrimary');
   if (this.bankDetails) ensureSingle(this.bankDetails, 'isPrimary');
@@ -380,10 +326,6 @@
   return this.find({ isActive: true, status: 'active' });
 };
 
-<<<<<<< HEAD
-// Instance Methods (unchanged, included for completeness)
-=======
->>>>>>> f68b39e2
 AccountSchema.methods.getPrimaryContact = function () {
   return this.employees?.find((emp) => emp.isPrimary) || this.employees?.[0];
 };
